# Scope
# -----

# * Variable Safety
# * Variable Shadowing
# * Auto-closure (`do`)
# * Global Scope Leaks

test "reference `arguments` inside of functions", ->
  sumOfArgs = ->
    sum = (a,b) -> a + b
    sum = 0
    sum += num for num in arguments
    sum
  eq 10, sumOfArgs(0, 1, 2, 3, 4)

test "assignment to an Object.prototype-named variable should not leak to outer scope", ->
  # FIXME: fails on IE
  (->
    constructor = 'word'
  )()
  ok constructor isnt 'word'

test "siblings of splat parameters shouldn't leak to surrounding scope", ->
  x = 10
  oops = (x, args...) ->
  oops(20, 1, 2, 3)
  eq x, 10

test "catch statements should introduce their argument to scope", ->
  try throw ''
  catch e
    do -> e = 5
    eq 5, e

class Array then slice: fail # needs to be global
class Object then hasOwnProperty: fail
test "#1973: redefining Array/Object constructors shouldn't confuse __X helpers", ->
  arr = [1..4]
  arrayEq [3, 4], arr[2..]
  obj = {arr}
  for own k of obj
    eq arr, obj[k]

<<<<<<< HEAD
test "#2255: global leak with splatted @-params", ->
  ok not x?
  arrayEq [0], ((@x...) -> @x).call {}, 0
  ok not x?
=======
test "#1183: super + fat arrows", ->
  dolater = (cb) -> cb()

  class A
  	constructor: ->
  		@_i = 0
  	foo : (cb) ->
  		dolater => 
  			@_i += 1 
  			cb()

  class B extends A
  	constructor : ->
  		super
  	foo : (cb) ->
  		dolater =>
  			dolater =>
  				@_i += 2
  				super cb
          
  b = new B()
  b.foo => eq b._i, 3

test "#1183: super + wrap", ->
  class A
    m : -> 10
  class B extends A
    constructor : -> super
  B::m = -> r = try super()
  eq (new B()).m(), 10
  
>>>>>>> b03bea14
<|MERGE_RESOLUTION|>--- conflicted
+++ resolved
@@ -42,12 +42,11 @@
   for own k of obj
     eq arr, obj[k]
 
-<<<<<<< HEAD
 test "#2255: global leak with splatted @-params", ->
   ok not x?
   arrayEq [0], ((@x...) -> @x).call {}, 0
   ok not x?
-=======
+
 test "#1183: super + fat arrows", ->
   dolater = (cb) -> cb()
 
@@ -78,5 +77,4 @@
     constructor : -> super
   B::m = -> r = try super()
   eq (new B()).m(), 10
-  
->>>>>>> b03bea14
+  