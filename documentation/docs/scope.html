<!DOCTYPE html>

<html>
<head>
  <title>scope.litcoffee</title>
  <meta http-equiv="content-type" content="text/html; charset=UTF-8">
  <meta name="viewport" content="width=device-width, target-densitydpi=160dpi, initial-scale=1.0; maximum-scale=1.0; user-scalable=0;">
  <link rel="stylesheet" media="all" href="docco.css" />
</head>
<body>
  <div id="container">
    <div id="background"></div>
    
      <ul id="jump_to">
        <li>
          <a class="large" href="javascript:void(0);">Jump To &hellip;</a>
          <a class="small" href="javascript:void(0);">+</a>
          <div id="jump_wrapper">
          <div id="jump_page_wrapper">
            <div id="jump_page">
              
                
                <a class="source" href="browser.html">
                  browser.coffee
                </a>
              
                
                <a class="source" href="cake.html">
                  cake.coffee
                </a>
              
                
                <a class="source" href="coffee-script.html">
                  coffee-script.coffee
                </a>
              
                
                <a class="source" href="command.html">
                  command.coffee
                </a>
              
                
                <a class="source" href="grammar.html">
                  grammar.coffee
                </a>
              
                
                <a class="source" href="helpers.html">
                  helpers.coffee
                </a>
              
                
                <a class="source" href="index.html">
                  index.coffee
                </a>
              
                
                <a class="source" href="lexer.html">
                  lexer.coffee
                </a>
              
                
                <a class="source" href="nodes.html">
                  nodes.coffee
                </a>
              
                
                <a class="source" href="optparse.html">
                  optparse.coffee
                </a>
              
                
                <a class="source" href="register.html">
                  register.coffee
                </a>
              
                
                <a class="source" href="repl.html">
                  repl.coffee
                </a>
              
                
                <a class="source" href="rewriter.html">
                  rewriter.coffee
                </a>
              
                
                <a class="source" href="scope.html">
                  scope.litcoffee
                </a>
              
                
                <a class="source" href="sourcemap.html">
                  sourcemap.litcoffee
                </a>
              
            </div>
          </div>
        </li>
      </ul>
    
    <ul class="sections">
        
          <li id="title">
              <div class="annotation">
                  <h1>scope.litcoffee</h1>
              </div>
          </li>
        
        
        
        <li id="section-1">
            <div class="annotation">
              
              <div class="pilwrap ">
                <a class="pilcrow" href="#section-1">&#182;</a>
              </div>
              <p>The <strong>Scope</strong> class regulates lexical scoping within CoffeeScript. As you
generate code, you create a tree of scopes in the same shape as the nested
function bodies. Each scope knows about the variables declared within it,
and has a reference to its parent enclosing scope. In this way, we know which
variables are new and need to be declared with <code>var</code>, and which are shared
with external scopes.</p>

            </div>
            
<<<<<<< HEAD
            <div class="content"><div class='highlight'><pre>{extend, last} = <span class="hljs-built_in">require</span> <span class="hljs-string">'./helpers'</span>

<span class="hljs-built_in">exports</span>.Scope = <span class="hljs-class"><span class="hljs-keyword">class</span> <span class="hljs-title">Scope</span></span></pre></div></div>
=======
            <div class="content"><div class='highlight'><pre><span class="hljs-built_in">exports</span>.Scope = <span class="hljs-class"><span class="hljs-keyword">class</span> <span class="hljs-title">Scope</span></span></pre></div></div>
>>>>>>> 533ad8af
            
        </li>
        
        
        <li id="section-2">
            <div class="annotation">
              
              <div class="pilwrap ">
                <a class="pilcrow" href="#section-2">&#182;</a>
              </div>
              <p>Initialize a scope with its parent, for lookups up the chain,
as well as a reference to the <strong>Block</strong> node it belongs to, which is
where it should declare its variables, a reference to the function that
it belongs to, and a list of variables referenced in the source code
and therefore should be avoided when generating variables.</p>

            </div>
            
            <div class="content"><div class='highlight'><pre>  <span class="hljs-attribute">constructor</span>: <span class="hljs-function"><span class="hljs-params">(<span class="hljs-property">@parent</span>, <span class="hljs-property">@expressions</span>, <span class="hljs-property">@method</span>, <span class="hljs-property">@referencedVars</span>)</span> -&gt;</span>
    <span class="hljs-property">@variables</span> = [{<span class="hljs-attribute">name</span>: <span class="hljs-string">'arguments'</span>, <span class="hljs-attribute">type</span>: <span class="hljs-string">'arguments'</span>}]
    <span class="hljs-property">@positions</span> = {}
    <span class="hljs-property">@utilities</span> = {} <span class="hljs-keyword">unless</span> <span class="hljs-property">@parent</span></pre></div></div>
            
        </li>
        
        
        <li id="section-3">
            <div class="annotation">
              
              <div class="pilwrap ">
                <a class="pilcrow" href="#section-3">&#182;</a>
              </div>
              <p>The <code>@root</code> is the top-level <strong>Scope</strong> object for a given file.</p>

            </div>
            
            <div class="content"><div class='highlight'><pre>    <span class="hljs-property">@root</span> = <span class="hljs-property">@parent</span>?.root ? <span class="hljs-keyword">this</span></pre></div></div>
            
        </li>
        
        
        <li id="section-4">
            <div class="annotation">
              
              <div class="pilwrap ">
                <a class="pilcrow" href="#section-4">&#182;</a>
              </div>
              <p>Adds a new variable or overrides an existing one.</p>

            </div>
            
            <div class="content"><div class='highlight'><pre>  <span class="hljs-attribute">add</span>: <span class="hljs-function"><span class="hljs-params">(name, type, immediate)</span> -&gt;</span>
    <span class="hljs-keyword">return</span> <span class="hljs-property">@parent</span>.add name, type, immediate <span class="hljs-keyword">if</span> <span class="hljs-property">@shared</span> <span class="hljs-keyword">and</span> <span class="hljs-keyword">not</span> immediate
    <span class="hljs-keyword">if</span> <span class="hljs-attribute">Object</span>::hasOwnProperty.call <span class="hljs-property">@positions</span>, name
      <span class="hljs-property">@variables</span>[<span class="hljs-property">@positions</span>[name]].type = type
    <span class="hljs-keyword">else</span>
      <span class="hljs-property">@positions</span>[name] = <span class="hljs-property">@variables</span>.push({name, type}) - <span class="hljs-number">1</span></pre></div></div>
            
        </li>
        
        
        <li id="section-5">
            <div class="annotation">
              
              <div class="pilwrap ">
                <a class="pilcrow" href="#section-5">&#182;</a>
              </div>
              <p>When <code>super</code> is called, we need to find the name of the current method we’re
in, so that we know how to invoke the same method of the parent class. This
can get complicated if super is being called from an inner function.
<code>namedMethod</code> will walk up the scope tree until it either finds the first
function object that has a name filled in, or bottoms out.</p>

            </div>
            
            <div class="content"><div class='highlight'><pre>  <span class="hljs-attribute">namedMethod</span>:<span class="hljs-function"> -&gt;</span>
    <span class="hljs-keyword">return</span> <span class="hljs-property">@method</span> <span class="hljs-keyword">if</span> <span class="hljs-property">@method</span>?.name <span class="hljs-keyword">or</span> !<span class="hljs-property">@parent</span>
    <span class="hljs-property">@parent</span>.namedMethod()</pre></div></div>
            
        </li>
        
        
        <li id="section-6">
            <div class="annotation">
              
              <div class="pilwrap ">
                <a class="pilcrow" href="#section-6">&#182;</a>
              </div>
              <p>Look up a variable name in lexical scope, and declare it if it does not
already exist.</p>

            </div>
            
            <div class="content"><div class='highlight'><pre>  <span class="hljs-attribute">find</span>: <span class="hljs-function"><span class="hljs-params">(name)</span> -&gt;</span>
    <span class="hljs-keyword">return</span> <span class="hljs-literal">yes</span> <span class="hljs-keyword">if</span> <span class="hljs-property">@check</span> name
    <span class="hljs-property">@add</span> name, <span class="hljs-string">'var'</span>
    <span class="hljs-literal">no</span></pre></div></div>
            
        </li>
        
        
        <li id="section-7">
            <div class="annotation">
              
              <div class="pilwrap ">
                <a class="pilcrow" href="#section-7">&#182;</a>
              </div>
              <p>Reserve a variable name as originating from a function parameter for this
scope. No <code>var</code> required for internal references.</p>

            </div>
            
            <div class="content"><div class='highlight'><pre>  <span class="hljs-attribute">parameter</span>: <span class="hljs-function"><span class="hljs-params">(name)</span> -&gt;</span>
    <span class="hljs-keyword">return</span> <span class="hljs-keyword">if</span> <span class="hljs-property">@shared</span> <span class="hljs-keyword">and</span> <span class="hljs-property">@parent</span>.check name, <span class="hljs-literal">yes</span>
    <span class="hljs-property">@add</span> name, <span class="hljs-string">'param'</span></pre></div></div>
            
        </li>
        
        
        <li id="section-8">
            <div class="annotation">
              
              <div class="pilwrap ">
                <a class="pilcrow" href="#section-8">&#182;</a>
              </div>
              <p>Just check to see if a variable has already been declared, without reserving,
walks up to the root scope.</p>

            </div>
            
            <div class="content"><div class='highlight'><pre>  <span class="hljs-attribute">check</span>: <span class="hljs-function"><span class="hljs-params">(name)</span> -&gt;</span>
    !!(<span class="hljs-property">@type</span>(name) <span class="hljs-keyword">or</span> <span class="hljs-property">@parent</span>?.check(name))</pre></div></div>
            
        </li>
        
        
        <li id="section-9">
            <div class="annotation">
              
              <div class="pilwrap ">
                <a class="pilcrow" href="#section-9">&#182;</a>
              </div>
              <p>Generate a temporary variable name at the given index.</p>

            </div>
            
<<<<<<< HEAD
            <div class="content"><div class='highlight'><pre>  <span class="hljs-attribute">temporary</span>: <span class="hljs-function"><span class="hljs-params">(name, index)</span> -&gt;</span>
    <span class="hljs-keyword">if</span> name.charAt(<span class="hljs-number">0</span>) <span class="hljs-keyword">is</span> <span class="hljs-string">'_'</span> 
      name + (index <span class="hljs-keyword">or</span> <span class="hljs-string">''</span>)
    <span class="hljs-keyword">else</span> <span class="hljs-keyword">if</span> name.length <span class="hljs-keyword">is</span> <span class="hljs-number">1</span>
      <span class="hljs-string">'_'</span> + (index + parseInt name, <span class="hljs-number">36</span>).toString(<span class="hljs-number">36</span>).replace <span class="hljs-regexp">/\d/g</span>, <span class="hljs-string">'a'</span>
    <span class="hljs-keyword">else</span> 
      <span class="hljs-string">"_<span class="hljs-subst">#{name}</span><span class="hljs-subst">#{index <span class="hljs-keyword">or</span> <span class="hljs-string">''</span>}</span>"</span></pre></div></div>
=======
            <div class="content"><div class='highlight'><pre>  <span class="hljs-attribute">temporary</span>: <span class="hljs-function"><span class="hljs-params">(name, index, single=<span class="hljs-literal">false</span>)</span> -&gt;</span>
    <span class="hljs-keyword">if</span> single
      (index + parseInt name, <span class="hljs-number">36</span>).toString(<span class="hljs-number">36</span>).replace <span class="hljs-regexp">/\d/g</span>, <span class="hljs-string">'a'</span>
    <span class="hljs-keyword">else</span>
      name + (index <span class="hljs-keyword">or</span> <span class="hljs-string">''</span>)</pre></div></div>
>>>>>>> 533ad8af
            
        </li>
        
        
        <li id="section-10">
            <div class="annotation">
              
              <div class="pilwrap ">
                <a class="pilcrow" href="#section-10">&#182;</a>
              </div>
              <p>Gets the type of a variable.</p>

            </div>
            
            <div class="content"><div class='highlight'><pre>  <span class="hljs-attribute">type</span>: <span class="hljs-function"><span class="hljs-params">(name)</span> -&gt;</span>
    <span class="hljs-keyword">return</span> v.type <span class="hljs-keyword">for</span> v <span class="hljs-keyword">in</span> <span class="hljs-property">@variables</span> <span class="hljs-keyword">when</span> v.name <span class="hljs-keyword">is</span> name
    <span class="hljs-literal">null</span></pre></div></div>
            
        </li>
        
        
        <li id="section-11">
            <div class="annotation">
              
              <div class="pilwrap ">
                <a class="pilcrow" href="#section-11">&#182;</a>
              </div>
              <p>If we need to store an intermediate result, find an available name for a
compiler-generated variable. <code>_var</code>, <code>_var2</code>, and so on…</p>

            </div>
            
            <div class="content"><div class='highlight'><pre>  <span class="hljs-attribute">freeVariable</span>: <span class="hljs-function"><span class="hljs-params">(name, options={})</span> -&gt;</span>
    index = <span class="hljs-number">0</span>
    <span class="hljs-keyword">loop</span>
      temp = <span class="hljs-property">@temporary</span> name, index, options.single
      <span class="hljs-keyword">break</span> <span class="hljs-keyword">unless</span> <span class="hljs-property">@check</span>(temp) <span class="hljs-keyword">or</span> temp <span class="hljs-keyword">in</span> <span class="hljs-property">@root</span>.referencedVars
      index++
    <span class="hljs-property">@add</span> temp, <span class="hljs-string">'var'</span>, <span class="hljs-literal">yes</span> <span class="hljs-keyword">if</span> options.reserve ? <span class="hljs-literal">true</span>
    temp</pre></div></div>
            
        </li>
        
        
        <li id="section-12">
            <div class="annotation">
              
              <div class="pilwrap ">
                <a class="pilcrow" href="#section-12">&#182;</a>
              </div>
              <p>Ensure that an assignment is made at the top of this scope
(or at the top-level scope, if requested).</p>

            </div>
            
            <div class="content"><div class='highlight'><pre>  <span class="hljs-attribute">assign</span>: <span class="hljs-function"><span class="hljs-params">(name, value)</span> -&gt;</span>
    <span class="hljs-property">@add</span> name, {value, <span class="hljs-attribute">assigned</span>: <span class="hljs-literal">yes</span>}, <span class="hljs-literal">yes</span>
    <span class="hljs-property">@hasAssignments</span> = <span class="hljs-literal">yes</span></pre></div></div>
            
        </li>
        
        
        <li id="section-13">
            <div class="annotation">
              
              <div class="pilwrap ">
                <a class="pilcrow" href="#section-13">&#182;</a>
              </div>
              <p>Does this scope have any declared variables?</p>

            </div>
            
            <div class="content"><div class='highlight'><pre>  <span class="hljs-attribute">hasDeclarations</span>:<span class="hljs-function"> -&gt;</span>
    !!<span class="hljs-property">@declaredVariables</span>().length</pre></div></div>
            
        </li>
        
        
        <li id="section-14">
            <div class="annotation">
              
              <div class="pilwrap ">
                <a class="pilcrow" href="#section-14">&#182;</a>
              </div>
              <p>Return the list of variables first declared in this scope.</p>

            </div>
            
            <div class="content"><div class='highlight'><pre>  <span class="hljs-attribute">declaredVariables</span>:<span class="hljs-function"> -&gt;</span>
    (v.name <span class="hljs-keyword">for</span> v <span class="hljs-keyword">in</span> <span class="hljs-property">@variables</span> <span class="hljs-keyword">when</span> v.type <span class="hljs-keyword">is</span> <span class="hljs-string">'var'</span>).sort()</pre></div></div>
            
        </li>
        
        
        <li id="section-15">
            <div class="annotation">
              
              <div class="pilwrap ">
                <a class="pilcrow" href="#section-15">&#182;</a>
              </div>
              <p>Return the list of assignments that are supposed to be made at the top
of this scope.</p>

            </div>
            
            <div class="content"><div class='highlight'><pre>  <span class="hljs-attribute">assignedVariables</span>:<span class="hljs-function"> -&gt;</span>
    <span class="hljs-string">"<span class="hljs-subst">#{v.name}</span> = <span class="hljs-subst">#{v.type.value}</span>"</span> <span class="hljs-keyword">for</span> v <span class="hljs-keyword">in</span> <span class="hljs-property">@variables</span> <span class="hljs-keyword">when</span> v.type.assigned</pre></div></div>
            
        </li>
        
    </ul>
  </div>
</body>
</html><|MERGE_RESOLUTION|>--- conflicted
+++ resolved
@@ -124,13 +124,7 @@
 
             </div>
             
-<<<<<<< HEAD
-            <div class="content"><div class='highlight'><pre>{extend, last} = <span class="hljs-built_in">require</span> <span class="hljs-string">'./helpers'</span>
-
-<span class="hljs-built_in">exports</span>.Scope = <span class="hljs-class"><span class="hljs-keyword">class</span> <span class="hljs-title">Scope</span></span></pre></div></div>
-=======
             <div class="content"><div class='highlight'><pre><span class="hljs-built_in">exports</span>.Scope = <span class="hljs-class"><span class="hljs-keyword">class</span> <span class="hljs-title">Scope</span></span></pre></div></div>
->>>>>>> 533ad8af
             
         </li>
         
@@ -277,21 +271,11 @@
 
             </div>
             
-<<<<<<< HEAD
-            <div class="content"><div class='highlight'><pre>  <span class="hljs-attribute">temporary</span>: <span class="hljs-function"><span class="hljs-params">(name, index)</span> -&gt;</span>
-    <span class="hljs-keyword">if</span> name.charAt(<span class="hljs-number">0</span>) <span class="hljs-keyword">is</span> <span class="hljs-string">'_'</span> 
-      name + (index <span class="hljs-keyword">or</span> <span class="hljs-string">''</span>)
-    <span class="hljs-keyword">else</span> <span class="hljs-keyword">if</span> name.length <span class="hljs-keyword">is</span> <span class="hljs-number">1</span>
-      <span class="hljs-string">'_'</span> + (index + parseInt name, <span class="hljs-number">36</span>).toString(<span class="hljs-number">36</span>).replace <span class="hljs-regexp">/\d/g</span>, <span class="hljs-string">'a'</span>
-    <span class="hljs-keyword">else</span> 
-      <span class="hljs-string">"_<span class="hljs-subst">#{name}</span><span class="hljs-subst">#{index <span class="hljs-keyword">or</span> <span class="hljs-string">''</span>}</span>"</span></pre></div></div>
-=======
             <div class="content"><div class='highlight'><pre>  <span class="hljs-attribute">temporary</span>: <span class="hljs-function"><span class="hljs-params">(name, index, single=<span class="hljs-literal">false</span>)</span> -&gt;</span>
     <span class="hljs-keyword">if</span> single
       (index + parseInt name, <span class="hljs-number">36</span>).toString(<span class="hljs-number">36</span>).replace <span class="hljs-regexp">/\d/g</span>, <span class="hljs-string">'a'</span>
     <span class="hljs-keyword">else</span>
       name + (index <span class="hljs-keyword">or</span> <span class="hljs-string">''</span>)</pre></div></div>
->>>>>>> 533ad8af
             
         </li>
         
