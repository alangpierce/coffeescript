--- conflicted
+++ resolved
@@ -1009,12 +1009,12 @@
         portions in CoffeeScript.
       </li>
       <li>
-<<<<<<< HEAD
         <a href="http://www.packtpub.com/coffeescript-programming-with-jquery-rails-nodejs/book">CoffeeScript Programming with jQuery, Rails, and Node.js</a>
         is a new book by Michael Erasmus that covers CoffeeScript with an eye
         towards real-world usage both in the browser (jQuery) and on the server
         size (Rails, Node).
-=======
+      </li>
+      <li>
         <a href="http://ristrettolo.gy">CoffeeScript Ristretto</a>
         is a deep dive into CoffeeScript's semantics from simple functions up through
         closures, higher-order functions, objects, classes, combinators, and decorators.
@@ -1024,7 +1024,6 @@
         <a href="https://efendibooks.com/minibooks/testing-with-coffeescript">Testing with CoffeeScript</a>
         is a succinct and freely downloadable guide to building testable
         applications with CoffeeScript and Jasmine.
->>>>>>> af53c230
       </li>
     </ul>
 
