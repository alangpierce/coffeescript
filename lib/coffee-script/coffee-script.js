(function() {
  var Lexer, RESERVED, compile, fs, lexer, parser, path, vm, _ref;
  var __hasProp = Object.prototype.hasOwnProperty;

  fs = require('fs');

  path = require('path');

  _ref = require('./lexer'), Lexer = _ref.Lexer, RESERVED = _ref.RESERVED;

  parser = require('./parser').parser;
<<<<<<< HEAD
  vm = require('vm');
=======

>>>>>>> d359764f
  if (require.extensions) {
    require.extensions['.coffee'] = function(module, filename) {
      var content;
      content = compile(fs.readFileSync(filename, 'utf8'), {
        filename: filename
      });
      return module._compile(content, filename);
    };
  } else if (require.registerExtension) {
    require.registerExtension('.coffee', function(content) {
      return compile(content);
    });
  }

  exports.VERSION = '1.1.3-pre';

  exports.RESERVED = RESERVED;

  exports.helpers = require('./helpers');

  exports.compile = compile = function(code, options) {
    if (options == null) options = {};
    try {
      return (parser.parse(lexer.tokenize(code))).compile(options);
    } catch (err) {
      if (options.filename) {
        err.message = "In " + options.filename + ", " + err.message;
      }
      throw err;
    }
  };

  exports.tokens = function(code, options) {
    return lexer.tokenize(code, options);
  };

  exports.nodes = function(source, options) {
    if (typeof source === 'string') {
      return parser.parse(lexer.tokenize(source, options));
    } else {
      return parser.parse(source);
    }
  };

  exports.run = function(code, options) {
    var Module, mainModule;
    mainModule = require.main;
    mainModule.filename = process.argv[1] = options.filename ? fs.realpathSync(options.filename) : '.';
    mainModule.moduleCache && (mainModule.moduleCache = {});
    if (process.binding('natives').module) {
      Module = require('module').Module;
      mainModule.paths = Module._nodeModulePaths(path.dirname(options.filename));
    }
    if (path.extname(mainModule.filename) !== '.coffee' || require.extensions) {
      return mainModule._compile(compile(code, options), mainModule.filename);
    } else {
      return mainModule._compile(code, mainModule.filename);
    }
  };

  exports.eval = function(code, options) {
    var Module, Script, js, k, o, r, sandbox, v, _i, _len, _module, _ref2, _ref3, _require;
    if (options == null) options = {};
    if (!(code = code.trim())) return;
    Script = vm.Script;
    if (Script) {
      if (options.sandbox != null) {
        if (options.sandbox instanceof Script.createContext().constructor) {
          sandbox = options.sandbox;
        } else {
          sandbox = Script.createContext();
          _ref2 = options.sandbox;
          for (k in _ref2) {
            if (!__hasProp.call(_ref2, k)) continue;
            v = _ref2[k];
            sandbox[k] = v;
          }
        }
        sandbox.global = sandbox.root = sandbox.GLOBAL = sandbox;
      } else {
        sandbox = global;
      }
      sandbox.__filename = options.filename || 'eval';
      sandbox.__dirname = path.dirname(sandbox.__filename);
      if (!(sandbox !== global || sandbox.module || sandbox.require)) {
        Module = require('module');
        sandbox.module = _module = new Module(options.modulename || 'eval');
        sandbox.require = _require = function(path) {
          return Module._load(path, _module, true);
        };
        _module.filename = sandbox.__filename;
        _ref3 = Object.getOwnPropertyNames(require);
        for (_i = 0, _len = _ref3.length; _i < _len; _i++) {
          r = _ref3[_i];
          if (r !== 'paths') _require[r] = require[r];
        }
        _require.paths = _module.paths = Module._nodeModulePaths(process.cwd());
        _require.resolve = function(request) {
          return Module._resolveFilename(request, _module);
        };
      }
    }
    o = {};
    for (k in options) {
      if (!__hasProp.call(options, k)) continue;
      v = options[k];
      o[k] = v;
    }
    o.bare = true;
    js = compile(code, o);
    if (sandbox === global) {
      return vm.runInThisContext(js);
    } else {
      return vm.runInContext(js, sandbox);
    }
  };

  lexer = new Lexer;

  parser.lexer = {
    lex: function() {
      var tag, _ref2;
      _ref2 = this.tokens[this.pos++] || [''], tag = _ref2[0], this.yytext = _ref2[1], this.yylineno = _ref2[2];
      return tag;
    },
    setInput: function(tokens) {
      this.tokens = tokens;
      return this.pos = 0;
    },
    upcomingInput: function() {
      return "";
    }
  };

  parser.yy = require('./nodes');

}).call(this);<|MERGE_RESOLUTION|>--- conflicted
+++ resolved
@@ -1,5 +1,5 @@
 (function() {
-  var Lexer, RESERVED, compile, fs, lexer, parser, path, vm, _ref;
+  var Lexer, RESERVED, compile, fs, lexer, parser, path, _ref;
   var __hasProp = Object.prototype.hasOwnProperty;
 
   fs = require('fs');
@@ -9,11 +9,7 @@
   _ref = require('./lexer'), Lexer = _ref.Lexer, RESERVED = _ref.RESERVED;
 
   parser = require('./parser').parser;
-<<<<<<< HEAD
-  vm = require('vm');
-=======
 
->>>>>>> d359764f
   if (require.extensions) {
     require.extensions['.coffee'] = function(module, filename) {
       var content;
@@ -78,13 +74,14 @@
     var Module, Script, js, k, o, r, sandbox, v, _i, _len, _module, _ref2, _ref3, _require;
     if (options == null) options = {};
     if (!(code = code.trim())) return;
-    Script = vm.Script;
+    Script = require('vm').Script;
     if (Script) {
+      sandbox = Script.createContext();
+      sandbox.global = sandbox.root = sandbox.GLOBAL = sandbox;
       if (options.sandbox != null) {
-        if (options.sandbox instanceof Script.createContext().constructor) {
+        if (options.sandbox instanceof sandbox.constructor) {
           sandbox = options.sandbox;
         } else {
-          sandbox = Script.createContext();
           _ref2 = options.sandbox;
           for (k in _ref2) {
             if (!__hasProp.call(_ref2, k)) continue;
@@ -92,17 +89,14 @@
             sandbox[k] = v;
           }
         }
-        sandbox.global = sandbox.root = sandbox.GLOBAL = sandbox;
-      } else {
-        sandbox = global;
       }
       sandbox.__filename = options.filename || 'eval';
       sandbox.__dirname = path.dirname(sandbox.__filename);
-      if (!(sandbox !== global || sandbox.module || sandbox.require)) {
+      if (!(sandbox.module || sandbox.require)) {
         Module = require('module');
         sandbox.module = _module = new Module(options.modulename || 'eval');
         sandbox.require = _require = function(path) {
-          return Module._load(path, _module, true);
+          return Module._load(path, _module);
         };
         _module.filename = sandbox.__filename;
         _ref3 = Object.getOwnPropertyNames(require);
@@ -124,10 +118,10 @@
     }
     o.bare = true;
     js = compile(code, o);
-    if (sandbox === global) {
-      return vm.runInThisContext(js);
+    if (Script) {
+      return Script.runInContext(js, sandbox);
     } else {
-      return vm.runInContext(js, sandbox);
+      return eval(js);
     }
   };
 
