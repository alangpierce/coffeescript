// Generated by CoffeeScript 1.6.1
(function() {
  var CoffeeScript, addMultilineHandler, merge, nodeREPL, prettyErrorMessage, replDefaults, vm, _ref;

  vm = require('vm');

  nodeREPL = require('repl');

  CoffeeScript = require('./coffee-script');

  _ref = require('./helpers'), merge = _ref.merge, prettyErrorMessage = _ref.prettyErrorMessage;

  replDefaults = {
    prompt: 'coffee> ',
    "eval": function(input, context, filename, cb) {
<<<<<<< HEAD
      var Assign, Block, Literal, Value, ast, js, _ref1;
=======
      var err, js;
>>>>>>> 838e5e11
      input = input.replace(/\uFF00/g, '\n');
      input = input.replace(/^\(([\s\S]*)\n\)$/m, '$1');
      _ref1 = require('./nodes'), Block = _ref1.Block, Assign = _ref1.Assign, Value = _ref1.Value, Literal = _ref1.Literal;
      try {
        ast = CoffeeScript.nodes(input);
        ast = new Block([new Assign(new Value(new Literal('_')), ast, '=')]);
        js = ast.compile({
          bare: true
        });
<<<<<<< HEAD
      } catch (err) {
        console.log(prettyErrorMessage(err, filename, input, true));
=======
        return cb(null, vm.runInContext(js, context, filename));
      } catch (_error) {
        err = _error;
        return cb(err);
>>>>>>> 838e5e11
      }
      return cb(null, vm.runInContext(js, context, filename));
    }
  };

  addMultilineHandler = function(repl) {
    var inputStream, multiline, nodeLineListener, outputStream, rli;
    rli = repl.rli, inputStream = repl.inputStream, outputStream = repl.outputStream;
    multiline = {
      enabled: false,
      initialPrompt: repl.prompt.replace(/^[^> ]*/, function(x) {
        return x.replace(/./g, '-');
      }),
      prompt: repl.prompt.replace(/^[^> ]*>?/, function(x) {
        return x.replace(/./g, '.');
      }),
      buffer: ''
    };
    nodeLineListener = rli.listeners('line')[0];
    rli.removeListener('line', nodeLineListener);
    rli.on('line', function(cmd) {
      if (multiline.enabled) {
        multiline.buffer += "" + cmd + "\n";
        rli.setPrompt(multiline.prompt);
        rli.prompt(true);
      } else {
        nodeLineListener(cmd);
      }
    });
    return inputStream.on('keypress', function(char, key) {
      if (!(key && key.ctrl && !key.meta && !key.shift && key.name === 'v')) {
        return;
      }
      if (multiline.enabled) {
        if (!multiline.buffer.match(/\n/)) {
          multiline.enabled = !multiline.enabled;
          rli.setPrompt(repl.prompt);
          rli.prompt(true);
          return;
        }
        if ((rli.line != null) && !rli.line.match(/^\s*$/)) {
          return;
        }
        multiline.enabled = !multiline.enabled;
        rli.line = '';
        rli.cursor = 0;
        rli.output.cursorTo(0);
        rli.output.clearLine(1);
        multiline.buffer = multiline.buffer.replace(/\n/g, '\uFF00');
        rli.emit('line', multiline.buffer);
        multiline.buffer = '';
      } else {
        multiline.enabled = !multiline.enabled;
        rli.setPrompt(multiline.initialPrompt);
        rli.prompt(true);
      }
    });
  };

  module.exports = {
    start: function(opts) {
      var repl;
      if (opts == null) {
        opts = {};
      }
      opts = merge(replDefaults, opts);
      repl = nodeREPL.start(opts);
      repl.on('exit', function() {
        return repl.outputStream.write('\n');
      });
      addMultilineHandler(repl);
      return repl;
    }
  };

}).call(this);<|MERGE_RESOLUTION|>--- conflicted
+++ resolved
@@ -13,11 +13,7 @@
   replDefaults = {
     prompt: 'coffee> ',
     "eval": function(input, context, filename, cb) {
-<<<<<<< HEAD
-      var Assign, Block, Literal, Value, ast, js, _ref1;
-=======
-      var err, js;
->>>>>>> 838e5e11
+      var Assign, Block, Literal, Value, ast, err, js, _ref1;
       input = input.replace(/\uFF00/g, '\n');
       input = input.replace(/^\(([\s\S]*)\n\)$/m, '$1');
       _ref1 = require('./nodes'), Block = _ref1.Block, Assign = _ref1.Assign, Value = _ref1.Value, Literal = _ref1.Literal;
@@ -27,15 +23,9 @@
         js = ast.compile({
           bare: true
         });
-<<<<<<< HEAD
-      } catch (err) {
-        console.log(prettyErrorMessage(err, filename, input, true));
-=======
-        return cb(null, vm.runInContext(js, context, filename));
       } catch (_error) {
         err = _error;
-        return cb(err);
->>>>>>> 838e5e11
+        console.log(prettyErrorMessage(err, filename, input, true));
       }
       return cb(null, vm.runInContext(js, context, filename));
     }
