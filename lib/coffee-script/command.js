(function() {
<<<<<<< HEAD
  var BANNER, CoffeeScript, EventEmitter, SWITCHES, compileJoin, compileOptions, compilePath, compileScript, compileStdio, exec, forkNode, fs, helpers, lint, loadRequires, notSources, optionParser, optparse, opts, outputPath, parseOptions, path, printLine, printTokens, printWarn, removeSource, sourceCode, sources, spawn, timeLog, usage, version, wait, watch, watchDir, watchers, writeJs, _ref;
=======
  var BANNER, CoffeeScript, EventEmitter, SWITCHES, compileJoin, compileOptions, compilePath, compileScript, compileStdio, exec, forkNode, fs, helpers, joinTimeout, lint, loadRequires, notSources, optionParser, optparse, opts, outputPath, parseOptions, path, printLine, printTokens, printWarn, removeSource, sourceCode, sources, spawn, timeLog, unwatchDir, usage, version, watch, watchDir, watchers, writeJs, _ref;
>>>>>>> 55998f74

  fs = require('fs');

  path = require('path');

  helpers = require('./helpers');

  optparse = require('./optparse');

  CoffeeScript = require('./coffee-script');

  _ref = require('child_process'), spawn = _ref.spawn, exec = _ref.exec;

  EventEmitter = require('events').EventEmitter;

  helpers.extend(CoffeeScript, new EventEmitter);

  printLine = function(line) {
    return process.stdout.write(line + '\n');
  };

  printWarn = function(line) {
    return process.stderr.write(line + '\n');
  };

  BANNER = 'Usage: coffee [options] path/to/script.coffee\n\nIf called without options, `coffee` will run your script.';

  SWITCHES = [['-b', '--bare', 'compile without a top-level function wrapper'], ['-c', '--compile', 'compile to JavaScript and save as .js files'], ['-e', '--eval', 'pass a string from the command line as input'], ['-h', '--help', 'display this help message'], ['-i', '--interactive', 'run an interactive CoffeeScript REPL'], ['-j', '--join [FILE]', 'concatenate the source CoffeeScript before compiling'], ['-l', '--lint', 'pipe the compiled JavaScript through JavaScript Lint'], ['-n', '--nodes', 'print out the parse tree that the parser produces'], ['--nodejs [ARGS]', 'pass options directly to the "node" binary'], ['-o', '--output [DIR]', 'set the output directory for compiled JavaScript'], ['-p', '--print', 'print out the compiled JavaScript'], ['-r', '--require [FILE*]', 'require a library before executing your script'], ['-s', '--stdio', 'listen for and compile scripts over stdio'], ['-t', '--tokens', 'print out the tokens that the lexer/rewriter produce'], ['-v', '--version', 'display the version number'], ['-w', '--watch', 'watch scripts for changes and rerun commands']];

  opts = {};

  sources = [];

  sourceCode = [];

  notSources = {};

  watchers = {};

  optionParser = null;

  exports.run = function() {
    var source, _i, _len, _results;
    parseOptions();
    if (opts.nodejs) return forkNode();
    if (opts.help) return usage();
    if (opts.version) return version();
    if (opts.require) loadRequires();
    if (opts.interactive) return require('./repl');
    if (opts.watch && !fs.watch) {
      printWarn("The --watch feature depends on Node v0.6.0+. You are running " + process.version + ".");
    }
    if (opts.stdio) return compileStdio();
    if (opts.eval) return compileScript(null, sources[0]);
    if (!sources.length) return require('./repl');
    if (opts.run) opts.literals = sources.splice(1).concat(opts.literals);
    process.argv = process.argv.slice(0, 2).concat(opts.literals);
    process.argv[0] = 'coffee';
    process.execPath = require.main.filename;
    _results = [];
    for (_i = 0, _len = sources.length; _i < _len; _i++) {
      source = sources[_i];
      _results.push(compilePath(source, true, path.normalize(source)));
    }
    return _results;
  };

  compilePath = function(source, topLevel, base) {
    return fs.stat(source, function(err, stats) {
      if (err && err.code !== 'ENOENT') throw err;
      if ((err != null ? err.code : void 0) === 'ENOENT') {
        if (topLevel && source.slice(-7) !== '.coffee') {
          source = sources[sources.indexOf(source)] = "" + source + ".coffee";
          return compilePath(source, topLevel, base);
        }
        if (topLevel) {
          console.error("File not found: " + source);
          process.exit(1);
        }
        return;
      }
      if (stats.isDirectory()) {
        if (opts.watch) watchDir(source, base);
        return fs.readdir(source, function(err, files) {
          var file, index, _i, _len, _ref2, _results;
          if (err && err.code !== 'ENOENT') throw err;
          if ((err != null ? err.code : void 0) === 'ENOENT') return;
          files = files.map(function(file) {
            return path.join(source, file);
          });
          index = sources.indexOf(source);
          [].splice.apply(sources, [index, index - index + 1].concat(files)), files;
          [].splice.apply(sourceCode, [index, index - index + 1].concat(_ref2 = files.map(function() {
            return null;
          }))), _ref2;
          _results = [];
          for (_i = 0, _len = files.length; _i < _len; _i++) {
            file = files[_i];
            _results.push(compilePath(file, false, base));
          }
          return _results;
        });
      } else if (topLevel || path.extname(source) === '.coffee') {
        if (opts.watch) watch(source, base);
        return fs.readFile(source, function(err, code) {
          if (err && err.code !== 'ENOENT') throw err;
          if ((err != null ? err.code : void 0) === 'ENOENT') return;
          return compileScript(source, code.toString(), base);
        });
      } else {
        notSources[source] = true;
        return removeSource(source, base);
      }
    });
  };

  compileScript = function(file, input, base) {
    var o, options, t, task;
    o = opts;
    options = compileOptions(file);
    try {
      t = task = {
        file: file,
        input: input,
        options: options
      };
      CoffeeScript.emit('compile', task);
      if (o.tokens) {
        return printTokens(CoffeeScript.tokens(t.input));
      } else if (o.nodes) {
        return printLine(CoffeeScript.nodes(t.input).toString().trim());
      } else if (o.run) {
        return CoffeeScript.run(t.input, t.options);
      } else if (o.join && t.file !== o.join) {
        sourceCode[sources.indexOf(t.file)] = t.input;
        return compileJoin();
      } else {
        t.output = CoffeeScript.compile(t.input, t.options);
        CoffeeScript.emit('success', task);
        if (o.print) {
          return printLine(t.output.trim());
        } else if (o.compile) {
          return writeJs(t.file, t.output, base);
        } else if (o.lint) {
          return lint(t.file, t.output);
        }
      }
    } catch (err) {
      CoffeeScript.emit('failure', err, task);
      if (CoffeeScript.listeners('failure').length) return;
      if (o.watch) return printLine(err.message);
      printWarn(err instanceof Error && err.stack || ("ERROR: " + err));
      return process.exit(1);
    }
  };

  compileStdio = function() {
    var code, stdin;
    code = '';
    stdin = process.openStdin();
    stdin.on('data', function(buffer) {
      if (buffer) return code += buffer.toString();
    });
    return stdin.on('end', function() {
      return compileScript(null, code);
    });
  };

  joinTimeout = null;

  compileJoin = function() {
    if (!opts.join) return;
    if (!sourceCode.some(function(code) {
      return code === null;
    })) {
      clearTimeout(joinTimeout);
      return joinTimeout = setTimeout(function() {
        return compileScript(opts.join, sourceCode.join('\n'), opts.join);
      }, 100);
    }
  };

  loadRequires = function() {
    var realFilename, req, _i, _len, _ref2;
    realFilename = module.filename;
    module.filename = '.';
    _ref2 = opts.require;
    for (_i = 0, _len = _ref2.length; _i < _len; _i++) {
      req = _ref2[_i];
      require(req);
    }
    return module.filename = realFilename;
  };

  watch = function(source, base) {
    var callback, compile, compileTimeout, prevStats, watchErr, watcher;
    prevStats = null;
    compileTimeout = null;
    watchErr = function(e) {
      if (e.code === 'ENOENT') {
        if (sources.indexOf(source) === -1) return;
        removeSource(source, base, true);
        return compileJoin();
      } else {
        throw e;
      }
    };
    compile = function() {
      clearTimeout(compileTimeout);
      return compileTimeout = wait(25, function() {
        return fs.stat(source, function(err, stats) {
          if (err) return watchErr(err);
          if (prevStats && (stats.size === prevStats.size && stats.mtime.getTime() === prevStats.mtime.getTime())) {
            return;
          }
          prevStats = stats;
          return fs.readFile(source, function(err, code) {
            if (err) return watchErr(err);
            return compileScript(source, code.toString(), base);
          });
        });
      });
    };
    watchErr = function(e) {
      if (e.code !== 'ENOENT') throw e;
      removeSource(source, base, true);
      return compileJoin();
    };
    try {
      return watcher = fs.watch(source, callback = function(event) {
        if (event === 'change') {
          return compile();
        } else if (event === 'rename') {
          watcher.close();
          return wait(250, function() {
            compile();
            try {
              return watcher = fs.watch(source, callback);
            } catch (e) {
              return watchErr(e);
            }
          });
        }
      });
    } catch (e) {
      return watchErr(e);
    }
  };

  watchDir = function(source, base) {
    var readdirTimeout, watcher;
    readdirTimeout = null;
    try {
      return watcher = fs.watch(source, function() {
        clearTimeout(readdirTimeout);
        return readdirTimeout = setTimeout(function() {
          return fs.readdir(source, function(err, files) {
            var file, _i, _len, _results;
            if (err) {
              if (err.code !== 'ENOENT') throw err;
              watcher.close();
              return unwatchDir(source, base);
            }
            files = files.map(function(file) {
              return path.join(source, file);
            });
            _results = [];
            for (_i = 0, _len = files.length; _i < _len; _i++) {
              file = files[_i];
              if (!(!notSources[file])) continue;
              if (sources.some(function(s) {
                return s.indexOf(file) >= 0;
              })) {
                continue;
              }
              sources.push(file);
              sourceCode.push(null);
              _results.push(compilePath(file, false, base));
            }
            return _results;
          });
        }, 25);
      });
    } catch (e) {
      if (e.code !== 'ENOENT') throw e;
    }
  };

  unwatchDir = function(source, base) {
    var file, prevSources, toRemove, _i, _len;
    prevSources = sources.slice();
    toRemove = (function() {
      var _i, _len, _results;
      _results = [];
      for (_i = 0, _len = sources.length; _i < _len; _i++) {
        file = sources[_i];
        if (file.indexOf(source) >= 0) _results.push(file);
      }
      return _results;
    })();
    for (_i = 0, _len = toRemove.length; _i < _len; _i++) {
      file = toRemove[_i];
      removeSource(file, base, true);
    }
    if (!sources.some(function(s, i) {
      return prevSources[i] !== s;
    })) {
      return;
    }
    return compileJoin();
  };

  removeSource = function(source, base, removeJs) {
    var index, jsPath;
    index = sources.indexOf(source);
    sources.splice(index, 1);
    sourceCode.splice(index, 1);
    if (removeJs && !opts.join) {
      jsPath = outputPath(source, base);
      return path.exists(jsPath, function(exists) {
        if (exists) {
          return fs.unlink(jsPath, function(err) {
            if (err && err.code !== 'ENOENT') throw err;
            return timeLog("removed " + source);
          });
        }
      });
    }
  };

  outputPath = function(source, base) {
    var baseDir, dir, filename, srcDir;
    filename = path.basename(source, path.extname(source)) + '.js';
    srcDir = path.dirname(source);
    baseDir = base === '.' ? srcDir : srcDir.substring(base.length);
    dir = opts.output ? path.join(opts.output, baseDir) : srcDir;
    return path.join(dir, filename);
  };

  writeJs = function(source, js, base) {
    var compile, jsDir, jsPath;
    jsPath = outputPath(source, base);
    jsDir = path.dirname(jsPath);
    compile = function() {
      if (js.length <= 0) js = ' ';
      return fs.writeFile(jsPath, js, function(err) {
        if (err) {
          return printLine(err.message);
        } else if (opts.compile && opts.watch) {
          return timeLog("compiled " + source);
        }
      });
    };
    return path.exists(jsDir, function(exists) {
      if (exists) {
        return compile();
      } else {
        return exec("mkdir -p " + jsDir, compile);
      }
    });
  };

  wait = function(milliseconds, func) {
    return setTimeout(func, milliseconds);
  };

  timeLog = function(message) {
    return console.log("" + ((new Date).toLocaleTimeString()) + " - " + message);
  };

  lint = function(file, js) {
    var conf, jsl, printIt;
    printIt = function(buffer) {
      return printLine(file + ':\t' + buffer.toString().trim());
    };
    conf = __dirname + '/../../extras/jsl.conf';
    jsl = spawn('jsl', ['-nologo', '-stdin', '-conf', conf]);
    jsl.stdout.on('data', printIt);
    jsl.stderr.on('data', printIt);
    jsl.stdin.write(js);
    return jsl.stdin.end();
  };

  printTokens = function(tokens) {
    var strings, tag, token, value;
    strings = (function() {
      var _i, _len, _ref2, _results;
      _results = [];
      for (_i = 0, _len = tokens.length; _i < _len; _i++) {
        token = tokens[_i];
        _ref2 = [token[0], token[1].toString().replace(/\n/, '\\n')], tag = _ref2[0], value = _ref2[1];
        _results.push("[" + tag + " " + value + "]");
      }
      return _results;
    })();
    return printLine(strings.join(' '));
  };

  parseOptions = function() {
    var i, o, source, _len;
    optionParser = new optparse.OptionParser(SWITCHES, BANNER);
    o = opts = optionParser.parse(process.argv.slice(2));
    o.compile || (o.compile = !!o.output);
    o.run = !(o.compile || o.print || o.lint);
    o.print = !!(o.print || (o.eval || o.stdio && o.compile));
    sources = o.arguments;
    for (i = 0, _len = sources.length; i < _len; i++) {
      source = sources[i];
      sourceCode[i] = null;
    }
  };

  compileOptions = function(filename) {
    return {
      filename: filename,
      bare: opts.bare
    };
  };

  forkNode = function() {
    var args, nodeArgs;
    nodeArgs = opts.nodejs.split(/\s+/);
    args = process.argv.slice(1);
    args.splice(args.indexOf('--nodejs'), 2);
    return spawn(process.execPath, nodeArgs.concat(args), {
      cwd: process.cwd(),
      env: process.env,
      customFds: [0, 1, 2]
    });
  };

  usage = function() {
    return printLine((new optparse.OptionParser(SWITCHES, BANNER)).help());
  };

  version = function() {
    return printLine("CoffeeScript version " + CoffeeScript.VERSION);
  };

}).call(this);<|MERGE_RESOLUTION|>--- conflicted
+++ resolved
@@ -1,9 +1,5 @@
 (function() {
-<<<<<<< HEAD
-  var BANNER, CoffeeScript, EventEmitter, SWITCHES, compileJoin, compileOptions, compilePath, compileScript, compileStdio, exec, forkNode, fs, helpers, lint, loadRequires, notSources, optionParser, optparse, opts, outputPath, parseOptions, path, printLine, printTokens, printWarn, removeSource, sourceCode, sources, spawn, timeLog, usage, version, wait, watch, watchDir, watchers, writeJs, _ref;
-=======
-  var BANNER, CoffeeScript, EventEmitter, SWITCHES, compileJoin, compileOptions, compilePath, compileScript, compileStdio, exec, forkNode, fs, helpers, joinTimeout, lint, loadRequires, notSources, optionParser, optparse, opts, outputPath, parseOptions, path, printLine, printTokens, printWarn, removeSource, sourceCode, sources, spawn, timeLog, unwatchDir, usage, version, watch, watchDir, watchers, writeJs, _ref;
->>>>>>> 55998f74
+  var BANNER, CoffeeScript, EventEmitter, SWITCHES, compileJoin, compileOptions, compilePath, compileScript, compileStdio, exec, forkNode, fs, helpers, joinTimeout, lint, loadRequires, notSources, optionParser, optparse, opts, outputPath, parseOptions, path, printLine, printTokens, printWarn, removeSource, sourceCode, sources, spawn, timeLog, unwatchDir, usage, version, wait, watch, watchDir, watchers, writeJs, _ref;
 
   fs = require('fs');
 
