(function() {
  var Lexer, RESERVED, compile, fs, lexer, parser, path, _ref;
  fs = require('fs');
  path = require('path');
  _ref = require('./lexer'), Lexer = _ref.Lexer, RESERVED = _ref.RESERVED;
  parser = require('./parser').parser;
  if (require.extensions) {
    require.extensions['.coffee'] = function(module, filename) {
      var content;
      content = compile(fs.readFileSync(filename, 'utf8'));
      return module._compile(content, filename);
    };
  } else if (require.registerExtension) {
    require.registerExtension('.coffee', function(content) {
      return compile(content);
    });
  }
<<<<<<< HEAD
  exports.VERSION = '0.9.5';
  exports.RESERVED = RESERVED;
=======
  exports.VERSION = '0.9.6';
>>>>>>> 4cab45c7
  exports.helpers = require('./helpers');
  exports.compile = compile = function(code, options) {
    if (options == null) {
      options = {};
    }
    try {
      return (parser.parse(lexer.tokenize(code))).compile(options);
    } catch (err) {
      if (options.fileName) {
        err.message = "In " + options.fileName + ", " + err.message;
      }
      throw err;
    }
  };
  exports.tokens = function(code, options) {
    return lexer.tokenize(code, options);
  };
  exports.nodes = function(source, options) {
    if (typeof source === 'string') {
      return parser.parse(lexer.tokenize(source, options));
    } else {
      return parser.parse(source);
    }
  };
  exports.run = function(code, options) {
    var root;
    root = module;
    while (root.parent) {
      root = root.parent;
    }
    root.filename = fs.realpathSync(options.fileName || '.');
    if (root.moduleCache) {
      root.moduleCache = {};
    }
    if (path.extname(root.filename) !== '.coffee' || require.extensions) {
      return root._compile(compile(code, options), root.filename);
    } else {
      return root._compile(code, root.filename);
    }
  };
  exports.eval = function(code, options) {
    var __dirname, __filename;
    __filename = options.fileName;
    __dirname = path.dirname(__filename);
    return eval(compile(code, options));
  };
  lexer = new Lexer;
  parser.lexer = {
    lex: function() {
      var tag, _ref;
      _ref = this.tokens[this.pos++] || [''], tag = _ref[0], this.yytext = _ref[1], this.yylineno = _ref[2];
      return tag;
    },
    setInput: function(tokens) {
      this.tokens = tokens;
      return this.pos = 0;
    },
    upcomingInput: function() {
      return "";
    }
  };
  parser.yy = require('./nodes');
}).call(this);<|MERGE_RESOLUTION|>--- conflicted
+++ resolved
@@ -15,12 +15,8 @@
       return compile(content);
     });
   }
-<<<<<<< HEAD
-  exports.VERSION = '0.9.5';
+  exports.VERSION = '0.9.6';
   exports.RESERVED = RESERVED;
-=======
-  exports.VERSION = '0.9.6';
->>>>>>> 4cab45c7
   exports.helpers = require('./helpers');
   exports.compile = compile = function(code, options) {
     if (options == null) {
