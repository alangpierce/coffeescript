# The CoffeeScript Lexer. Uses a series of token-matching regexes to attempt
# matches against the beginning of the source code. When a match is found,
# a token is produced, we consume the match, and start again. Tokens are in the
# form:
#
#     [tag, value, lineNumber]
#
# Which is a format that can be fed directly into [Jison](http://github.com/zaach/jison).

{Rewriter} = require './rewriter'

# Import the helpers we need.
{include, count, starts, compact, last} = require './helpers'

# The Lexer Class
# ---------------

# The Lexer class reads a stream of CoffeeScript and divvys it up into tagged
# tokens. Some potential ambiguity in the grammar has been avoided by
# pushing some extra smarts into the Lexer.
exports.Lexer = class Lexer

  # **tokenize** is the Lexer's main method. Scan by attempting to match tokens
  # one at a time, using a regular expression anchored at the start of the
  # remaining code, or a custom recursive token-matching method
  # (for interpolations). When the next token has been recorded, we move forward
  # within the code past the token, and begin again.
  #
  # Each tokenizing method is responsible for incrementing `@i` by the number of
  # characters it has consumed. `@i` can be thought of as our finger on the page
  # of source.
  #
  # Before returning the token stream, run it through the [Rewriter](rewriter.html)
  # unless explicitly asked not to.
  tokenize: (code, options) ->
    code     = code.replace(/\r/g, '').replace TRAILING_SPACES, ''
    o        = options or {}
    @code    = code         # The remainder of the source code.
    @i       = 0            # Current character position we're parsing.
    @line    = o.line or 0  # The current line.
    @indent  = 0            # The current indentation level.
    @indebt  = 0            # The over-indentation at the current level.
    @outdebt = 0            # The under-outdentation at the current level.
    @seenFor = no           # The flag for distinguishing FORIN/FOROF from IN/OF.
    @indents = []           # The stack of all current indentation levels.
    @tokens  = []           # Stream of parsed tokens in the form ['TYPE', value, line]
    # At every position, run through this list of attempted matches,
    # short-circuiting if any of them succeed. Their order determines precedence:
    # `@literalToken` is the fallback catch-all.
    while (@chunk = code[@i..])
      @identifierToken() or
      @commentToken()    or
      @whitespaceToken() or
      @lineToken()       or
      @heredocToken()    or
      @stringToken()     or
      @numberToken()     or
      @regexToken()      or
      @jsToken()         or
      @literalToken()
    @closeIndentation()
    return @tokens if o.rewrite is off
    (new Rewriter).rewrite @tokens

  # Tokenizers
  # ----------

  # Matches identifying literals: variables, keywords, method names, etc.
  # Check to ensure that JavaScript reserved words aren't being used as
  # identifiers. Because CoffeeScript reserves a handful of keywords that are
  # allowed in JavaScript, we're careful not to tag them as keywords when
  # referenced as property names here, so you can still do `jQuery.is()` even
  # though `is` means `===` otherwise.
  identifierToken: ->
    return false unless match = IDENTIFIER.exec @chunk
    [input, id, colon] = match
    @i += input.length
    if id is 'all' and @tag() is 'FOR'
      @token 'ALL', id
      return true
    forcedIdentifier = colon or @tagAccessor()
    tag = 'IDENTIFIER'
    if include(JS_KEYWORDS, id) or
       not forcedIdentifier and include(COFFEE_KEYWORDS, id)
      tag = id.toUpperCase()
      if tag is 'WHEN' and include LINE_BREAK, @tag()
        tag = 'LEADING_WHEN'
      else if tag is 'FOR'
        @seenFor = yes
      else if include UNARY, tag
        tag = 'UNARY'
      else if include RELATION, tag
        if tag isnt 'INSTANCEOF' and @seenFor
          @seenFor = no
          tag = 'FOR' + tag
        else
          tag = 'RELATION'
          if @value() is '!'
            @tokens.pop()
            id = '!' + id
    if include JS_FORBIDDEN, id
      if forcedIdentifier
        tag = 'IDENTIFIER'
        id  = new String id
        id.reserved = yes
      else if include RESERVED, id
        @identifierError id
    unless forcedIdentifier
      tag = id = COFFEE_ALIASES[id] if COFFEE_ALIASES.hasOwnProperty id
      if id is '!'
        tag = 'UNARY'
      else if include LOGIC, id
        tag = 'LOGIC'
      else if include BOOL, tag
        id  = tag.toLowerCase()
        tag = 'BOOL'
    @token tag, id
    @token ':', ':' if colon
    true

  # Matches numbers, including decimals, hex, and exponential notation.
  # Be careful not to interfere with ranges-in-progress.
  numberToken: ->
    return false unless match = NUMBER.exec @chunk
    number = match[0]
    return false if @tag() is '.' and number.charAt(0) is '.'
    @i += number.length
    @token 'NUMBER', number
    true

  # Matches strings, including multi-line strings. Ensures that quotation marks
  # are balanced within the string's contents, and within nested interpolations.
  stringToken: ->
    switch @chunk.charAt 0
      when "'"
        return false unless match = SIMPLESTR.exec @chunk
        @token 'STRING', (string = match[0]).replace MULTILINER, '\\\n'
      when '"'
        return false unless string = @balancedString @chunk, [['"', '"'], ['#{', '}']]
        if 0 < string.indexOf '#{', 1
          @interpolateString string.slice 1, -1
        else
          @token 'STRING', @escapeLines string
      else
        return false
    @line += count string, '\n'
    @i += string.length
    true

  # Matches heredocs, adjusting indentation to the correct level, as heredocs
  # preserve whitespace, but ignore indentation to the left.
  heredocToken: ->
    return false unless match = HEREDOC.exec @chunk
    heredoc = match[0]
    quote = heredoc.charAt 0
    doc = @sanitizeHeredoc match[2], {quote, indent: null}
    if quote is '"' and 0 <= doc.indexOf '#{'
      @interpolateString doc, heredoc: yes
    else
      @token 'STRING', @makeString doc, quote, yes
    @line += count heredoc, '\n'
    @i += heredoc.length
    true

  # Matches and consumes comments.
  commentToken: ->
    return false unless match = @chunk.match COMMENT
    [comment, here] = match
    @line += count comment, '\n'
    @i += comment.length
    if here
      @token 'HERECOMMENT', @sanitizeHeredoc here,
        herecomment: true, indent: Array(@indent + 1).join(' ')
      @token 'TERMINATOR', '\n'
    true

  # Matches JavaScript interpolated directly into the source via backticks.
  jsToken: ->
    return false unless @chunk.charAt(0) is '`' and match = JSTOKEN.exec @chunk
    @token 'JS', (script = match[0]).slice 1, -1
    @i += script.length
    true

  # Matches regular expression literals. Lexing regular expressions is difficult
  # to distinguish from division, so we borrow some basic heuristics from
  # JavaScript and Ruby.
  regexToken: ->
    return false if @chunk.charAt(0) isnt '/'
    return @heregexToken match if match = HEREGEX.exec @chunk
    return false if include NOT_REGEX, @tag()
    return false unless match = REGEX.exec @chunk
    @token 'REGEX', match[0]
    @i += match[0].length
    true

  # Matches experimental, multiline and extended regular expression literals.
  heregexToken: (match) ->
    [heregex, body, flags] = match
    @i += heregex.length
    if 0 > body.indexOf '#{'
      re = body.replace(HEREGEX_OMIT, '').replace(/\//g, '\\/')
      @token 'REGEX', "/#{ re or '(?:)' }/#{flags}"
      return true
    @token 'IDENTIFIER', 'RegExp'
    @tokens.push ['CALL_START', '(']
    tokens = []
    for [tag, value] in @interpolateString(body, regex: yes)
      if tag is 'TOKENS'
        tokens.push value...
      else
        continue unless value = value.replace HEREGEX_OMIT, ''
        value = value.replace /\\/g, '\\\\'
        tokens.push ['STRING', @makeString(value, '"', yes)]
      tokens.push ['+', '+']
    tokens.pop()
    @tokens.push ['STRING', '""'], ['+', '+'] unless tokens[0]?[0] is 'STRING'
    @tokens.push tokens...
    @tokens.push [',', ','], ['STRING', '"' + flags + '"'] if flags
    @tokens.push ['CALL_END', ')']
    true

  # Matches newlines, indents, and outdents, and determines which is which.
  # If we can detect that the current line is continued onto the the next line,
  # then the newline is suppressed:
  #
  #     elements
  #       .each( ... )
  #       .map( ... )
  #
  # Keeps track of the level of indentation, because a single outdent token
  # can close multiple indents, so we need to know how far in we happen to be.
  lineToken: ->
    return false unless match = MULTI_DENT.exec @chunk
    indent = match[0]
    @line += count indent, '\n'
    @i    += indent.length
    prev = last @tokens, 1
    size = indent.length - 1 - indent.lastIndexOf '\n'
    nextCharacter = NEXT_CHARACTER.exec(@chunk)[1]
<<<<<<< HEAD
    nextEllipsis  = NEXT_ELLIPSIS.exec(@chunk)?[1]
    noNewlines    = (nextCharacter in ['.', ','] and not nextEllipsis) or @unfinished()
=======
    noNewlines = nextCharacter in ['.', ','] or @unfinished()
>>>>>>> d7052d09
    if size - @indebt is @indent
      return @suppressNewlines() if noNewlines
      return @newlineToken indent
    else if size > @indent
      if noNewlines
        @indebt = size - @indent
        return @suppressNewlines()
      diff = size - @indent + @outdebt
      @token 'INDENT', diff
      @indents.push diff
      @outdebt = @indebt = 0
    else
      @indebt = 0
      @outdentToken @indent - size, noNewlines
    @indent = size
    true

  # Record an outdent token or multiple tokens, if we happen to be moving back
  # inwards past several recorded indents.
  outdentToken: (moveOut, noNewlines, close) ->
    while moveOut > 0
      len = @indents.length - 1
      if @indents[len] is undefined
        moveOut = 0
      else if @indents[len] is @outdebt
        moveOut -= @outdebt
        @outdebt = 0
      else if @indents[len] < @outdebt
        @outdebt -= @indents[len]
        moveOut -= @indents[len]
      else
        dent = @indents.pop()
        dent -= @outdebt
        moveOut -= dent
        @outdebt = 0
        @token 'OUTDENT', dent
    @outdebt -= moveOut if dent
    @token 'TERMINATOR', '\n' unless @tag() is 'TERMINATOR' or noNewlines
    true

  # Matches and consumes non-meaningful whitespace. Tag the previous token
  # as being "spaced", because there are some cases where it makes a difference.
  whitespaceToken: ->
    return false unless match = WHITESPACE.exec @chunk
    prev = last @tokens
    prev.spaced = true if prev
    @i += match[0].length
    true

  # Generate a newline token. Consecutive newlines get merged together.
  newlineToken: (newlines) ->
    @token 'TERMINATOR', '\n' unless @tag() is 'TERMINATOR'
    true

  # Use a `\` at a line-ending to suppress the newline.
  # The slash is removed here once its job is done.
  suppressNewlines: ->
    @tokens.pop() if @value() is '\\'
    true

  # We treat all other single characters as a token. Eg.: `( ) , . !`
  # Multi-character operators are also literal tokens, so that Jison can assign
  # the proper order of operations. There are some symbols that we tag specially
  # here. `;` and newlines are both treated as a `TERMINATOR`, we distinguish
  # parentheses that indicate a method call from regular parentheses, and so on.
  literalToken: ->
    if match = OPERATOR.exec @chunk
      [value] = match
      @tagParameters() if CODE.test value
    else
      value = @chunk.charAt 0
    @i += value.length
    tag = value
    prev = last @tokens
    if value is '='
      @assignmentError() if not prev[1].reserved and include JS_FORBIDDEN, prev[1]
      if prev[1] in ['||', '&&']
        prev[0] = 'COMPOUND_ASSIGN'
        prev[1] += '='
        return true
    if ';' is                        value then tag = 'TERMINATOR'
    else if include LOGIC          , value then tag = 'LOGIC'
    else if include MATH           , value then tag = 'MATH'
    else if include COMPARE        , value then tag = 'COMPARE'
    else if include COMPOUND_ASSIGN, value then tag = 'COMPOUND_ASSIGN'
    else if include UNARY          , value then tag = 'UNARY'
    else if include SHIFT          , value then tag = 'SHIFT'
    else if value is '?' and prev.spaced   then tag = 'LOGIC'
    else if prev and not prev.spaced and include CALLABLE, prev[0]
      if value is '('
        prev[0] = 'FUNC_EXIST' if prev[0] is '?'
        tag = 'CALL_START'
      else if value is '['
        tag = 'INDEX_START'
        switch prev[0]
          when '?'  then prev[0] = 'INDEX_SOAK'
          when '::' then prev[0] = 'INDEX_PROTO'
    @token tag, value
    true

  # Token Manipulators
  # ------------------

  # As we consume a new `IDENTIFIER`, look at the previous token to determine
  # if it's a special kind of accessor. Return `true` if any type of accessor
  # is the previous token.
  tagAccessor: ->
    return false if not (prev = last @tokens) or prev.spaced
    if prev[1] is '::'
      @tag 0, 'PROTOTYPE_ACCESS'
    else if prev[1] is '.' and @value(1) isnt '.'
      if @tag(1) is '?'
        @tag 0, 'SOAK_ACCESS'
        @tokens.splice(-2, 1)
      else
        @tag 0, 'PROPERTY_ACCESS'
    else
      return prev[0] is '@'
    true

  # Sanitize a heredoc or herecomment by
  # erasing all external indentation on the left-hand side.
  sanitizeHeredoc: (doc, options) ->
    {indent, herecomment} = options
    return doc if herecomment and 0 > doc.indexOf '\n'
    unless herecomment
      while match = HEREDOC_INDENT.exec doc
        attempt = match[1]
        indent = attempt if indent is null or 0 < attempt.length < indent.length
    doc = doc.replace /// \n #{indent} ///g, '\n' if indent
    doc = doc.replace /^\n/, '' unless herecomment
    doc

  # A source of ambiguity in our grammar used to be parameter lists in function
  # definitions versus argument lists in function calls. Walk backwards, tagging
  # parameters specially in order to make things easier for the parser.
  tagParameters: ->
    return if @tag() isnt ')'
    i = @tokens.length
    while tok = @tokens[--i]
      switch tok[0]
        when 'IDENTIFIER'       then tok[0] = 'PARAM'
        when ')'                then tok[0] = 'PARAM_END'
        when '(', 'CALL_START'  then tok[0] = 'PARAM_START'; return true
    true

  # Close up all remaining open blocks at the end of the file.
  closeIndentation: ->
    @outdentToken @indent

  # The error for when you try to use a forbidden word in JavaScript as
  # an identifier.
  identifierError: (word) ->
    throw SyntaxError "Reserved word \"#{word}\" on line #{@line + 1}"

  # The error for when you try to assign to a reserved word in JavaScript,
  # like "function" or "default".
  assignmentError: ->
    throw SyntaxError "Reserved word \"#{@value()}\" on line #{@line + 1} can't be assigned"

  # Matches a balanced group such as a single or double-quoted string. Pass in
  # a series of delimiters, all of which must be nested correctly within the
  # contents of the string. This method allows us to have strings within
  # interpolations within strings, ad infinitum.
  balancedString: (str, delimited, options) ->
    options or= {}
    levels = []
    i = 0
    slen = str.length
    while i < slen
      if levels.length and str.charAt(i) is '\\'
        i += 1
      else
        for pair in delimited
          [open, close] = pair
          if levels.length and starts(str, close, i) and last(levels) is pair
            levels.pop()
            i += close.length - 1
            i += 1 unless levels.length
            break
          if starts str, open, i
            levels.push(pair)
            i += open.length - 1
            break
      break if not levels.length
      i += 1
    if levels.length
      throw new Error "SyntaxError: Unterminated #{levels.pop()[0]} starting on line #{@line + 1}"
    if not i then false else str[0...i]

  # Expand variables and expressions inside double-quoted strings using
  # Ruby-like notation for substitution of arbitrary expressions.
  #
  #     "Hello #{name.capitalize()}."
  #
  # If it encounters an interpolation, this method will recursively create a
  # new Lexer, tokenize the interpolated contents, and merge them into the
  # token stream.
  interpolateString: (str, options) ->
    {heredoc, regex} = options or= {}
    tokens = []
    pi = 0
    i  = -1
    while letter = str.charAt i += 1
      if letter is '\\'
        i += 1
        continue
      unless letter is '#' and str.charAt(i+1) is '{' and
             (expr = @balancedString str[i+1..], [['{', '}']])
        continue
      tokens.push ['TO_BE_STRING', str[pi...i]] if pi < i
      inner = expr.slice(1, -1).replace(LEADING_SPACES, '').replace(TRAILING_SPACES, '')
      if inner.length
        nested = new Lexer().tokenize inner, line: @line, rewrite: off
        nested.pop()
        if nested.length > 1
          nested.unshift ['(', '(']
          nested.push    [')', ')']
        tokens.push ['TOKENS', nested]
      i += expr.length
      pi = i + 1
    tokens.push ['TO_BE_STRING', str[pi..]] if i > pi < str.length
    return tokens if regex
    return @token 'STRING', '""' unless tokens.length
    @token '(', '(' if interpolated = tokens.length > 1
    @tokens.push ['STRING', '""'], ['+', '+'] unless tokens[0][0] is 'TO_BE_STRING'
    for [tag, value], i in tokens
      @token '+', '+' if i
      if tag is 'TOKENS'
        @tokens.push value...
      else
        @token 'STRING', @makeString value, '"', heredoc
    @token ')', ')' if interpolated
    tokens

  # Helpers
  # -------

  # Add a token to the results, taking note of the line number.
  token: (tag, value) ->
    @tokens.push [tag, value, @line]

  # Peek at a tag/value in the current token stream.
  tag  : (index, tag) ->
    (tok = last @tokens, index) and if tag? then tok[0] = tag else tok[0]
  value: (index, val) ->
    (tok = last @tokens, index) and if val? then tok[1] = val else tok[1]

  # Are we in the midst of an unfinished expression?
  unfinished: ->
    (prev  = last @tokens, 1) and prev[0] isnt '.' and
      (value = @value()) and not value.reserved and
      NO_NEWLINE.test(value) and not CODE.test(value) and not ASSIGNED.test(@chunk)

  # Converts newlines for string literals.
  escapeLines: (str, heredoc) ->
    str.replace MULTILINER, if heredoc then '\\n' else ''

  # Constructs a string token by escaping quotes and newlines.
  makeString: (body, quote, heredoc) ->
    body = body.replace /\\([\s\S])/g, (match, contents) ->
      if contents in ['\n', quote] then contents else match
    body = body.replace /// #{quote} ///g, '\\$&'
    quote + @escapeLines(body, heredoc) + quote

# Constants
# ---------

# Keywords that CoffeeScript shares in common with JavaScript.
JS_KEYWORDS = [
  'if', 'else'
  'true', 'false'
  'new', 'return'
  'try', 'catch', 'finally', 'throw'
  'break', 'continue'
  'for', 'in', 'while'
  'delete', 'instanceof', 'typeof'
  'switch', 'super', 'extends', 'class'
  'this', 'null', 'debugger'
]

# CoffeeScript-only keywords.
COFFEE_KEYWORDS = ['then', 'unless', 'until', 'loop', 'of', 'by', 'when']
COFFEE_KEYWORDS.push op for all op of COFFEE_ALIASES =
  and  : '&&'
  or   : '||'
  is   : '=='
  isnt : '!='
  not  : '!'
  yes  : 'TRUE'
  no   : 'FALSE'
  on   : 'TRUE'
  off  : 'FALSE'
COFFEE_ALIASES['==='] = '=='

# The list of keywords that are reserved by JavaScript, but not used, or are
# used by CoffeeScript internally. We throw an error when these are encountered,
# to avoid having a JavaScript error at runtime.
RESERVED = [
  'case', 'default', 'do', 'function', 'var', 'void', 'with'
  'const', 'let', 'enum', 'export', 'import', 'native'
  '__hasProp', '__extends', '__slice'
]

# The superset of both JavaScript keywords and reserved words, none of which may
# be used as identifiers or properties.
JS_FORBIDDEN = JS_KEYWORDS.concat RESERVED

# Token matching regexes.
IDENTIFIER = /// ^
  ( [$A-Za-z_][$\w]* )
  ( [^\n\S]* : (?!:) )?  # Is this a property name?
///
NUMBER     = /^0x[\da-f]+|^(?:\d+(\.\d+)?|\.\d+)(?:e[+-]?\d+)?/i
HEREDOC    = /^("""|''')([\s\S]*?)(?:\n[ \t]*)?\1/
OPERATOR   = /// ^ (?: -[-=>]? | \+[+=]? | \.\.\.? | [*&|/%=<>^:!?]+ ) ///
WHITESPACE = /^[ \t]+/
COMMENT    = /^###([^#][\s\S]*?)(?:###[ \t]*\n|(?:###)?$)|^(?:\s*#(?!##[^#]).*)+/
CODE       = /^[-=]>/
MULTI_DENT = /^(?:\n[ \t]*)+/
SIMPLESTR  = /^'[^\\']*(?:\\.[^\\']*)*'/
JSTOKEN    = /^`[^\\`]*(?:\\.[^\\`]*)*`/

# Regex-matching-regexes.
REGEX = /// ^
  / (?!\s)                                 # disallow leading whitespace
  (?: [^ [ / \n \\ ]+                      # every other thing
    | \\[\s\S]                             # anything escaped
    | \[ ( [^ \] \n \\ ]+ | \\[\s\S] )* ]  # character class
  )+
  / [imgy]{0,4} (?![A-Za-z])
///
HEREGEX      = /^\/{3}([\s\S]+?)\/{3}([imgy]{0,4})(?![A-Za-z])/
HEREGEX_OMIT = /\s+(?:#.*)?/g

# Token cleaning regexes.
MULTILINER      = /\n/g
HEREDOC_INDENT  = /\n+([ \t]*)/g
ASSIGNED        = /^\s*@?[$A-Za-z_][$\w]*[ \t]*?[:=][^:=>]/
NEXT_CHARACTER  = /^\s*(\S?)/
NEXT_ELLIPSIS   = /^\s*(\.\.\.?)/
LEADING_SPACES  = /^\s+/
TRAILING_SPACES = /\s+$/
NO_NEWLINE      = /// ^
  (?:                                   # non-capturing...
    [-+*&|/%=<>!.\\][<>=&|]* |          # symbol operators
    and | or | is(?:nt)? | n(?:ot|ew) | # word operators
    delete | typeof | instanceof
  )$
///


# Compound assignment tokens.
COMPOUND_ASSIGN = ['-=', '+=', '/=', '*=', '%=', '||=', '&&=', '?=', '<<=', '>>=', '>>>=', '&=', '^=', '|=']

# Unary tokens.
UNARY   = ['UMINUS', 'UPLUS', '!', '!!', '~', 'NEW', 'TYPEOF', 'DELETE']

# Logical tokens.
LOGIC   = ['&', '|', '^', '&&', '||']

# Bit-shifting tokens.
SHIFT   = ['<<', '>>', '>>>']

# Comparison tokens.
COMPARE = ['<=', '<', '>', '>=']

# Mathmatical tokens.
MATH    = ['*', '/', '%']

# Relational tokens that are negatable with `not` prefix.
RELATION = ['IN', 'OF', 'INSTANCEOF']

# Boolean tokens.
BOOL = ['TRUE', 'FALSE', 'NULL']

# Tokens which a regular expression will never immediately follow, but which
# a division operator might.
#
# See: http://www.mozilla.org/js/language/js20-2002-04/rationale/syntax.html#regular-expressions
#
# Our list is shorter, due to sans-parentheses method calls.
NOT_REGEX = ['NUMBER', 'REGEX', 'BOOL', '++', '--', ']']

# Tokens which could legitimately be invoked or indexed. A opening
# parentheses or bracket following these tokens will be recorded as the start
# of a function invocation or indexing operation.
CALLABLE = ['IDENTIFIER', 'SUPER', ')', ']', '}', 'STRING', '@', 'THIS', '?', '::']

# Tokens that, when immediately preceding a `WHEN`, indicate that the `WHEN`
# occurs at the start of a line. We disambiguate these from trailing whens to
# avoid an ambiguity in the grammar.
LINE_BREAK = ['INDENT', 'OUTDENT', 'TERMINATOR']<|MERGE_RESOLUTION|>--- conflicted
+++ resolved
@@ -237,12 +237,8 @@
     prev = last @tokens, 1
     size = indent.length - 1 - indent.lastIndexOf '\n'
     nextCharacter = NEXT_CHARACTER.exec(@chunk)[1]
-<<<<<<< HEAD
     nextEllipsis  = NEXT_ELLIPSIS.exec(@chunk)?[1]
     noNewlines    = (nextCharacter in ['.', ','] and not nextEllipsis) or @unfinished()
-=======
-    noNewlines = nextCharacter in ['.', ','] or @unfinished()
->>>>>>> d7052d09
     if size - @indebt is @indent
       return @suppressNewlines() if noNewlines
       return @newlineToken indent
