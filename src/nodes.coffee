--- conflicted
+++ resolved
@@ -2231,16 +2231,8 @@
             nestedProperties = prop.value.variable.base.properties
             [prop.value.value, nestedSourceDefault] = prop.value.value.cache o
           if nestedProperties
-<<<<<<< HEAD
             nestedSource = new Value source.base, source.properties.concat [new Access getPropKey prop]
             nestedSource = new Value new Op '?', nestedSource, nestedSourceDefault if nestedSourceDefault
-=======
-            if source.properties
-              nestedSource = new Value source.base, source.properties.concat [new Access getPropKey prop]
-              nestedSource = new Value new Op '?', nestedSource, nestedSourceDefault if nestedSourceDefault
-            else
-              nestedSource = new Value source, [new Access getPropKey prop]
->>>>>>> 232041db
             restElements.push traverseRest(nestedProperties, nestedSource)...
         else if prop instanceof Splat
           prop.error "multiple rest elements are disallowed in object destructuring" if restIndex?
