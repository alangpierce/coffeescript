--- conflicted
+++ resolved
@@ -2872,11 +2872,7 @@
     @name.assigns name
 
   compileNode: (o) ->
-<<<<<<< HEAD
-    @name.compileToFragments o
-=======
     [@makeCode('...'), @name.compileToFragments(o, LEVEL_OP)...]
->>>>>>> 1b8f1af2
 
   unwrap: -> @name
 
