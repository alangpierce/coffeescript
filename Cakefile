--- conflicted
+++ resolved
@@ -187,21 +187,12 @@
   exec 'bin/coffee -bc -o documentation/js documentation/coffee/*.coffee'
 
   do renderIndex = ->
-<<<<<<< HEAD
-    codeSnippetCounter = 0
-    render = _.template fs.readFileSync(source, 'utf-8')
-    fs.writeFileSync 'index.html', render
-      codeFor: codeFor()
-      releaseHeader: releaseHeader
-    log "compiled", green, "#{source}"
-=======
     render = _.template fs.readFileSync(source, 'utf-8')
     output = render
       codeFor: codeFor()
       releaseHeader: releaseHeader
     fs.writeFileSync "docs/v#{majorVersion}/index.html", output
     log 'compiled', green, "#{source} → docs/v#{majorVersion}/index.html"
->>>>>>> a21ce38f
 
   fs.watchFile source, interval: 200, renderIndex
   log 'watching...' , green
