--- conflicted
+++ resolved
@@ -42,15 +42,10 @@
     "docco": "~0.7.0",
     "google-closure-compiler-js": "^20161024.0.0",
     "highlight.js": "~9.8.0",
-<<<<<<< HEAD
-    "underscore": "~1.8.3",
-    "docco": "~0.7.0"
+    "jison": ">=0.4.17",
+    "underscore": "~1.8.3"
   },
   "dependencies": {
     "marked": "~0.3.6"
-=======
-    "jison": ">=0.4.17",
-    "underscore": "~1.8.3"
->>>>>>> ac26360f
   }
 }