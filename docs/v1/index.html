<!DOCTYPE html>
<html>
<head>
<meta http-equiv="content-type" content="text/html;charset=UTF-8" />
<title>CoffeeScript</title>
<meta name="viewport" content="width=device-width, initial-scale=1" />
<link rel="canonical" href="http://coffeescript.org" />

<link rel="apple-touch-icon" sizes="180x180" href="/apple-touch-icon.png">
<link rel="icon" type="image/png" href="/favicon-32x32.png" sizes="32x32">
<link rel="icon" type="image/png" href="/favicon-16x16.png" sizes="16x16">
<link rel="manifest" href="/manifest.json">
<link rel="mask-icon" href="/safari-pinned-tab.svg" color="#5bbad5">
<meta name="theme-color" content="#ffffff">

<style>
body {
  font-size: 14px;
  line-height: 21px;
  color: #333;
  background: #f6f6f6 url(data:image/png;base64,iVBORw0KGgoAAAANSUhEUgAAADIAAAADCAIAAABee8vuAAAAGXRFWHRTb2Z0d2FyZQBBZG9iZSBJbWFnZVJlYWR5ccllPAAAAB1JREFUeNpi/P79O8PgAyzMzMyD0FlMDIMSAAQYAC22AvZUamhbAAAAAElFTkSuQmCC);
  font-family: "Helvetica Neue", "Lucida Grande", "Lucida Sans Unicode", Helvetica, Arial, sans-serif !important;
}
.container {
  width: 950px;
  margin: 0;
  padding: 80px 0px 50px 50px;
  clear: both;
}
p, li {
  width: 625px;
}
a {
  color: #191933;
}
h1, h2, h3, h4, h5, h6, b.header {
  color: #000;
  margin-top: 40px;
  margin-bottom: 15px;
  text-shadow: #fff 0 1px 1px;
}
h2 {
  font-size: 18px;
}
h3 {
  font-size: 14px;
}
br.clear {
  height: 0;
  clear: both;
}
ul {
  padding-left: 20px;
}
b.header {
  display: block;
}
li {
  margin-bottom: 10px;
}
table {
  margin: 16px 0 0 13px; padding: 0;
}
  tr, td {
    margin: 0; padding: 0;
  }
    td {
      padding: 9px 15px 9px 0;
      vertical-align: top;
    }
    th {
      text-align: left;
    }
table.definitions {
  width: auto;
  margin: 30px 0;
  border-left: 5px solid rgba(0,0,0,0.2);;
}
  table.definitions td {
    text-align: center;
    padding: 5px 20px;
  }
blockquote {
  margin-left: 0;
  margin-right: 0;
}
code, pre, pre > code, textarea {
  font-family: Monaco, Consolas, "Lucida Console", monospace;
  font-size: 12px;
  line-height: 18px;
  color: #155;
  white-space: pre-wrap;
  word-wrap: break-word;
}
  p > code, li > code {
    display: inline-block;
    background: #fff;
    border: 1px solid #dedede;
    padding: 0px 0.2em;
  }
  blockquote > pre {
    margin: 0;
    border-left: 5px solid rgba(0,0,0,0.2);
    padding: 3px 0 3px 12px;
    font-size: 12px;
  }
  td code {
    white-space: nowrap;
  }
.timestamp {
  font-size: 11px;
  font-weight: normal;
  text-transform: uppercase;
}
div.anchor {
  position: relative;
  top: -90px;
  margin: 0 0 -20px;
}
div.code {
  position: relative;
  background: #fff;
  border: 1px solid #d8d8d8;
  -webkit-box-shadow: 0px 0px 4px rgba(0,0,0,0.23);
  -moz-box-shadow: 0px 0px 4px rgba(0,0,0,0.23);
  box-shadow: 0px 0px 4px rgba(0,0,0,0.23);
  zoom: 1;
}
  div.code .minibutton {
    text-transform: none;
    position: absolute;
    right: 8px; bottom: 8px;
  }
  div.code .load {
    left: 8px; right: auto;
  }
  div.code pre, div.code textarea {
    float: left;
    width: 450px;
    background: #fff;
    border: 1px dotted #d0d0d0;
    border-top-width: 0;
    border-bottom-width: 0;
    border-right-width: 0;
    margin: 15px 3px;
    padding: 0 0 26px 12px;
  }
    div.code pre:first-child {
      border-left: 0;
    }

#fadeout {
  z-index: 50;
  position: fixed;
  left: 0; top: 0; right: 0;
  height: 100px;
  background: -webkit-gradient(linear, left top, left bottom, from(rgba(255, 255, 255, 255)), to(rgba(255, 255, 255, 0)));
  background: -moz-linear-gradient(top, rgba(255, 255, 255, 255), rgba(255, 255, 255, 0));
}

#flybar {
  position: fixed;
  z-index: 100;
  height: 50px;
  min-width: 490px;
  left: 40px; right: 40px; top: 25px;
  background: #eee;
  background: -webkit-gradient(linear, left top, left bottom, from(#f8f8f8), to(#dadada));
  background: -moz-linear-gradient(top, #f8f8f8, #dadada);
  border: 1px solid #aaa;
  border-top: 1px solid #bbb;
  border-bottom: 1px solid #888;
  -webkit-border-radius: 3px; -moz-border-radius: 3px; border-radius: 3px;
  -webkit-box-shadow: 0 3px 5px rgba(0,0,0,0.1);
  -moz-box-shadow: 0 3px 5px rgba(0,0,0,0.1);
  box-shadow: 0 3px 5px rgba(0,0,0,0.1);
}
  #logo {
    display: block;
    outline: none;
    float: left;
    width: 242px;
    margin-left: 10px;
  }
    #logo svg {
      width: 225px;
      height: 40px;
      margin: 5px 0 0 3px;
    }
    #logo path {
      fill: #28334C;
    }
  .navigation {
    height: 50px;
    font-size: 11px;
    line-height: 50px;
    text-transform: uppercase;
    position: relative;
    float: left;
    padding: 0 20px;
    border: 1px solid #aaa;
    border-top: 0; border-bottom: 0; border-left-width: 0;
    cursor: pointer;
  }
    .navigation.toc {
      border-left-width: 1px;
    }
    .navigation:hover,
    .navigation.active {
      background: #eee;
      background: -webkit-gradient(linear, left top, left bottom, from(#eee), to(#f8f8f8));
      background: -moz-linear-gradient(top, #eee, #f8f8f8);
    }
      .navigation.active {
        height: 51px;
        color: #000;
        background: -webkit-gradient(linear, left top, left bottom, from(#e5e5e5), to(#fff));
        background: -moz-linear-gradient(top, #e5e5e5, #fff);
      }
    .navigation .button {
      font-weight: bold;
    }
      .navigation .button::selection {
        background: transparent;
      }
    .navigation .contents {
      display: none;
      position: absolute;
      background: #fff;
      opacity: 0.97;
      top: 51px; left: 0;
      padding: 5px 0;
      margin-left: -1px;
      border: 1px solid #aaa;
      -webkit-border-radius: 3px; -moz-border-radius: 3px; border-radius: 3px;
      -webkit-box-shadow: 0 3px 5px rgba(0,0,0,0.2);
      -moz-box-shadow: 0 3px 5px rgba(0,0,0,0.2);
      box-shadow: 0 3px 5px rgba(0,0,0,0.2);
    }
      .navigation .contents a {
        display: block;
        width: 290px;
        text-transform: none;
        text-decoration: none;
        height: 12px;
        line-height: 12px;
        padding: 4px 10px;
        border: 1px solid transparent;
        border-left: 0; border-right: 0;
      }
        .navigation .contents a:hover {
          border-color: #ddd;
          background: #eee;
        }
      .navigation.active .contents {
        display: block;
      }
      .navigation .contents.menu {
        z-index: 100;
        border-top: 0;
        -webkit-border-top-left-radius: 0; -moz-border-radius-topleft: 0; border-top-left-radius: 0;
        -webkit-border-top-right-radius: 0; -moz-border-radius-topright: 0; border-top-right-radius: 0;
      }
      .navigation .contents.repl_wrapper {
        padding: 0;
        position: fixed;
        width: auto; height: auto;
        left: 40px; top: 90px; right: 40px; bottom: 30px;
        background: -webkit-gradient(linear, left top, left bottom, from(#fafafa), to(#eaeaea));
      }
        .navigation .repl_bridge {
          position: absolute;
          height: 12px;
          left: -1px; right: -1px;
          bottom: -14px;
          border: 1px solid #aaa;
          z-index: 5;
          background: #fff;
          display: none;
          border-top-color: #fff; border-bottom-color: #fff;
        }
          .navigation.active .repl_bridge {
            display: block;
          }
        .navigation .code .minibutton {
          top: 10px; right: 10px;
          width: 40px;
          text-transform: none;
        }
          .navigation .code a.minibutton.permalink {
            top: 38px;
            display: block;
          }

.bookmark {
  display: block;
  width: 0; height: 0;
  position: relative;
  top: -90px;
}

.navigation .contents.repl_wrapper .code {
  cursor: text;
  -webkit-box-shadow: none; -moz-box-shadow: none; box-shadow: none;
  background: #181a3a url(data:image/png;base64,iVBORw0KGgoAAAANSUhEUgAAABAAAAAOCAYAAAAmL5yKAAAAGXRFWHRTb2Z0d2FyZQBBZG9iZSBJbWFnZVJlYWR5ccllPAAAACZJREFUeNpi/P//PyMDBYCJgULAAsQD64JRL1ApDP6PeoEyABBgAKOyBSJI2bJcAAAAAElFTkSuQmCC);
  border: 2px solid #555;
  padding: 0;
  position: absolute;
  top: 15px; left: 15px; right: 15px; bottom: 15px;
}
  .repl_wrapper .screenshadow {
    position: absolute;
    width: 200px; height: 150px;
    background: url(data:image/png;base64,iVBORw0KGgoAAAANSUhEUgAAAZAAAAEsCAYAAADtt+XCAAAAGXRFWHRTb2Z0d2FyZQBBZG9iZSBJbWFnZVJlYWR5ccllPAAAEQZJREFUeNrs3Qly27i6gFGKouwF3DV09r+erOTFmp7oBtMIo5HiAIDnVKXct+t2LGvApx8k5c0///zzv4p3Hds/m83m++v5wl2Sv58/f361X3/8+PHh3sjf5fW5uXzZXl6e2/Zr+MMbGnfBeNHQjeyce19v/btDu/5061C8Jl35d6T6YP/7Am0fy4OYCMgSTiEaB9HIJgrPRuLR4373ze0TcRGb9GPShJDU7iEBGXNBOoYn2kE0kng8zlf++dr/XnKSuRebzY3/vRGY5WMSQtLFxOMhIIPE0TiFJ5p7ZblAvDo15PDzPTPNCMz8Mdm3fy6v/boXEwTk4VaFLaplI3F239wN5UZcZotJux58XdaDNii2uATkuWlDNEYPhUjMM8FcC4qwjDOVdFtcphIB+f1CPISzqBzbEIqS4yIs00wlTTiLq1nrfbnGgJyiaeMoGm/HQijyD4uoDJtKumMl22gqWdX21poCYptKLHgcFlF5PSbdNWH7tW1vrSEgwiEWiMocIem2tw5rCUnJATlUrt14tFCcosXi5C7hhajUUVxqQbkakngiKXKtLfGHEg7TBdM79aZ8U8rfIfk+TtKbSIpac0v6YY7Rg7X2cAgGS08pgnI7JLuqkK2tEgLSHePYrzwcJ8Ego6Cs7mK8Xkh2VQHHSHIOyCl6MNZ4cLx7gZ4Eg4yDUq9tOgkh+epNJFkGtcn0ibgPE8fawmHKoMQ3QKucTnpnbe1CSLIKaW4B6SaOw0rCYcrAdFL4dBJC8qv9VIxoIhGQER3DRwfsVxAO0UBQ/p5Oio9J+8Y4+iDXLA60px6QP45zFP6C6W9PAbe3uoq89iS8Qd73ppFkt/RSDkhb46+CP69KNGBYTKob00lJIemOj7Tr30eqa3WKN+qP03ILfjclGjBuTIrb5mrfQF/Wwv9L9bTf1ALSnV1V2tRxEg2Y5Y1ZPJUUcTZXdNrvMTpbS0B6U0cXj5Ke1KfoKzBvTOqqoC2uMI0cw6f/JnGQPYWAlDR12KKCtCb/qipoiys6yH5KYRppFn5w94Uc6zBtgKlk7mnkFA62L3am1lIB6Q6S535BoGMbkP9UkuWxkujYyCk6yF58QPbh9Nxc36nH72ZMG1DGVJLt9la4APEUgjLrltacATlF8cj1CWebCsqcSrLe3mrfkIfTfWfd0porIMcQjhy3rOJpwzYVlB2S6spUkktE2i/dllZ78eHkZ2nNEZDfV5QLB5DJa/+YcUjaNfc8xxXsUwfkK8TjnNmTRziAbEMSXcHeRuQjt4Cco3gIByAk80fkfFmDf4U38B9T3OYpAvL9IWBVPh+9LhxAkSHpjouE2/5RjXxwfewj9d8Hy9t4ZPKEOIUnxFE8gBdD0sUkB/uwNo96LHrMCeT3mVaZhMN1HMAY60hdZXBB4mVt3kcH10c5Q2usgBzDXlvqZ1rZrgKmCEl3YWLS21rRGVqfY0RkjGLmEg/bVcCUb06z2NYKZ2j9qkbYzno3IIcM4tE+sIfwx5YVMPUb1W69SfaNahSRtw45vBOQYwYXCJ6EA7D23IzIWwfWhwYk9W2rcw7vAoCiJb8OvbudNSQgqU8epg7AmjTDJPJqQE6Jn6pr6gBSn0ZSjMghROSlyNUv3gGpxuNs6gAymkaSe5Mb1vavV27bK9eBpHqFeXfanKkDyCUi3TUj28RuW7vGt9exfI45gXyF8SbFqcN1HUBuuutGkptGwlr/1Hr/TEAOCX6qrgPlQCnTSFJrWbvWh4g8PFzxKCDHxH6fR7LVBnhjXUtqNyV8FPzDM7PuBaT9C/YJna4bfxQJQGmS+iiUcHrv/l7U7h1EbyePfUJ3rAPlQOniD2Zc/AB7aMDNg+q3JpBDKI/RDmD+dS+ZrfrQgsOzATklctzjVOX1C1sAilsDo+Mhp2cCksJxj9x+2xfAlBFZdE0OTdg/CkgKW1eOdwBE63cUksVc28qKA7L01pXjHQC318dFj4tc28qKA7Lk1tW5smUF8MhpyTfZ/a2sLiDt+b5LfUiieABkEpHQimMckHb6OC14R4gHQAZrZ2jFvgvIYaHp4xT9ASCTNTQ049CEjys5r+UHBygsIp16rm8aDqjvmwV+QZR4AOQfkUOzwA8qHgAFRGTOgJzFA2DyiGzCn8nNVSqn6gLME5HZTvGdIyDiAVBgROYIiHgALBORrAMiHgCFRmTKgPj1swDLmnQdniogzrYCSGcSmWQ9niIg3em6PpIdYHmTrclTBMRxD4D0ppDRt7LGDoh4AKwkIvXIN048ANKOyGjr9FgBcdwDIH2jrtVjBcT0AbCyKaQe6ca43gMgH6Mcr343IGeTB0C2k8hbW1n1CDdAQADyDMhb63e95DcHIN+IDA2Is64A8vfWWj40IKYPgJVPIUMC4sA5QHkReXkKGRKQ2X5dIgCz6H5z7KQBcdwDoNyIvLS7JCAATB4QB84ByvbSOv9qQAAoPyKjBsT0AWAKGRwQAEwhLwXE9AFgChkcEABMIS8FxGm7AOv08LTe+om/QEAA1hmQ89CA+MwrgHW7uwtVD/0PAVjFFHIaOoEAICIvBcSpuwDc7UFt+gBgyBRS3/g/mj4AiKeQ87MBMYEAcLcL9Y3SAMDdNtSmDwCGTCECAsAoAbF9BcAtp0cTCADcmkKuBsRHlwDwKCCnawERDwCenkIEBIC3AuLsKwCeDchZQAAYJSAA8GxEBAQAAQFg5oA4/gHAqwE51+IBwJCICAgAAgLAvAEBgJeZQAAYNIFszmf9AGDYBAIAAgKAgAAgIAAICAAICAACAoCAACAgAAgIAAgIAAICgIAAICAACAgACAgAAgKAgAAgIAAICAAICAACAoCAACAgAAgIAAgIAAICgIAAICAACAgACAgAAgKAgAAgIAAICAAICAACAoCAACAgAAiIuwAAAQFAQAAQEAAEBAAEBAABAUBAABAQAAQEAAQEAAEBQEAAEBAABAQABAQAAQFAQAAQEAAEBAAEBAABASAJzY8fPzaXr2d3Bfzp58+f318vrxF3Bvxt004gG/cDAEMCAgAvM4EAMHgCERAABASAeQMiIgA8HY8qOoguIAC8EpBKQAAQEACWCYiIAPBMPAQEgPcDUgkIAE8GpBIQAEYJiIsKAXgUj/paQEwhADw1fVwLiE/nBeCW+l4wnI0FwK3pYyMgAIwekFv/DoB1q5+JhSkEgIdduBUQUwgAcSueCkhlAgHgURPqO7UxhQBwswf1q8UBwPTxKCA+2gRAPOohAXEwHWDd6qETSBcRUwjAOqePzaO6DK4PAEUHpH4nIM/+fwAoS/32/6FySi/AGuMxSkBMIQCmj7cCIiIApo9Bk4WAAJg+BgdERABMH4OmCqf1ApTp5YvHBQSAWQLS2ooIQHHx2L76H9UDv5FjIQDlGLS7VL/xzUQEoIx41EP/w6HjjuMhAHl7ay1/Z4owhQCsdPp4NyAiArDSeIwREAfUAfINyObdv2CMG7H1WABkYzvG+j/W9GArCyCfyaMe6y8ag7OyANI36lo95tRgCgFYyfQxdkBa20pEAFKNx3bsv3BsIgJQeDymCojjIQDpmGxNnmpScDwEIJ3po57qL57KtnJ9CMCSJl2H6xluvEkEYJnJYzv1N5ijgCICUFA85grIRkQAZo/HZo5vNAcRASgoHnMGpIuIs7MAplvPZ72EolngB+ycPN4Ao8Zj1jfo9WazadbwgwKIx3jadtTn83l3+YfNGn5gAPEYJR6bth3tN20u/9Cs5QcHEI/3hGY03Tdup5B6oTvA2VkAmaydoRW7Kvrm24WmkO/bIyIAL8djkQ+sDa3YVr1Fu51ClvrsKhEBSDweoRG7+Mb8/udLWT4WOKAeR6RZ8s4BSFT3JrtZMB7tgfOPuBv9d/ztAfXdwndUN4mICMB/F2Ev+unmoQ1NfxzqW3IrK46ILS1g7eoqgV+N0d+6uheQpbey+neciABrjseia+C1rat7AWmlsJXVjW6OiwBrsvjxjti1ratHAWm1U8gukTvUlhawpqkjid/mGhrwce/G3vxvw8ecbN2xAOt6o9yu/WH62AwJyPcPlMjxkCRHO4CR1rWktuqj4x7bR+/qH2lCRFIb85rKlhaQt+TWsnatD/Fonrnxz/gIf6FqA4yzfiW5mxLW+qfW+1c+/6r9C8+XP/vEHohuz/BY+SVVQB5TR6pvfHfPxuOVCaQr5scCv4DqlWnElhaQejySPIYb1vaPV27bqwtud5Fhk+iD01QOsAPpvslNcu1s1/RbFwuOGZBWd2ZWqqfTOsAOWJOej8f2mTOuxgpIF5HPhCOyMY0A1qGn4vFZDby+7p0ipj6JmEYAa88Ek0fn3f24dt+svebk1+XrMfF3AafoD8BU4Vjk95TPOXmMMYHEk8hn4pNI97N2HxVgWwsY+41qFp/ZN1Y8qhF/0C4ijQcZWOHUkcWb03C21SjxaI254P/+3KzL130GD3j7x7YW8O46ksWb0faTdcOHI462WzT2xNBGpCvwPpMnwCb8aSNy9poAHq3FUThy2Q7fDbnOY+6AdIvy57/B23xdbnQOT4ZtbyIREiD7cEQfjPgxxW1uJryjP8MZWm1Ezpk8OYQEKGHiiD+SfbIPwp36oHf7Kb51iMgxoyeLkABZhiPEY/vsR7KnHJDv7xFNIofMnjxCAsKR143/73OtJr+0Yq7TbrvzjutMjovcC8m5ctYWlKiO4pFjOL6Pd4QzrWY5M6yZ+cH5jLa0cluEu5Cce1MJkH844jMy8xuZNps6TB27Ob/vEhf+7cKW1j6zLa04JJvq760t21uQ5+s464uKw5bVbon1fKkrx9sf+PuBCyHJdfHtnnznyvYW5PKazXabqheO9iyr3ZxbVqkEpHsguy2tfUZnad16N9Pf3jKVQHrTRrbbVL14bEM4dkvejhQ+u2oXppF9CEkpT1RTCZg2xg5HFU0di3+AbSoffvj9QWSXO2VbwDTSn0qqyrESWOJNXFEfmJrK1JFiQPrTyCHzYyPX3gnVUUDEBKaJRhFbVL1wdMc6mhSmjpQD0p9GvgqZRq490fshERN4/bVU1BbVjalj8ivKSwrI79sWHRs5ZHjdyDMvgO7dhJiAaMThaK/raJY8wyr3gFTVf2dqNe2WVhuTcna17sbENhf8PbUXtz11JRztl2QOkucekM73llb7NUwjh5W8YMQE0VjJr6AOFwS2a/Iul9vcZHYfdweSulN+Tyt6IVXV39tcgkJJz/P+830dP/y/21Xd1JFVLJtMn2wfUUgOKwhJJ35hmU4wZeQfjuSPc5QWkHgx/QwhKe20X9MJpoxyw5HsablrCkinO+03nkjWuHhem04EhVSCscop40o4mlwOkK8lIP2QHMJEstaQVFderIKCYCwfjqawNbesHyb6mRohuRuULirxb1n0eV0MmXiLvyZDONYVkH5IjlFILJJ/RmVrSsF0MXo46igc25J/1mYFj2d8jERIXp9SREUsxEI4VhuQfkh2UUiOnvai4vEVizfDsY3Csaqzy5oVPt7tA/wRheR7i8txklGjUglLso+ZWIwTjfa+a6PR7W6s8r5sVv6i6q7+dJxk/KgIi1CUGI7VbVMJyGPx9taxDUn71VQyeVgqcRklEpVQTD5tdNtU22rFF0EKyH3fv/jJVLJYWB7FpVpBYDZXvoqEaUNAMp1KPnox8Q55ubg8mlhymGD6P59AJDZtdNdthGnD4yEgb7/guydUO4nY4ko/MNWDyWXsaaY/NdyaJCoLUprRqGxRCcgM+ltcx3AWl5ikFZhnF+pHcTlFj/szkSC/aPz+XUPuFQGZU7fFVYlJsbH58joRDW77fwEGANUZsxMt/7FyAAAAAElFTkSuQmCC);
  }
    .repl_wrapper .screenshadow.tl {
      top: 0; left: 0;
      background-position: 0 0;
    }
    .repl_wrapper .screenshadow.tr {
      top: 0; right: 0;
      background-position: -200px 0;
    }
    .repl_wrapper .screenshadow.bl {
      bottom: 0; left: 0;
      background-position: 0 -150px;
    }
    .repl_wrapper .screenshadow.br {
      bottom: 0; right: 0;
      background-position: -200px -150px;
    }

#repl_source, #repl_results {
  background: transparent;
  outline: none;
  margin: 5px 0 20px;
  color: #def;
  -webkit-tab-size: 2;
  -moz-tab-size: 2;
  -o-tab-size: 2;
  tab-size: 2;
}
  #repl_results, #repl_source_wrap {
    width: auto; height: auto;
    position: absolute;
    margin-bottom: 0;
    top: 10px; left: 10px; right: 10px; bottom: 15px;
  }
    #repl_results.error {
      color: red
    }
    #repl_source_wrap {
      margin-left: 5px;
      width: 47%; right: 50%;
      float: left;
    }
      #repl_source {
        padding-left: 5px;
        width: 100%;
        height: 100%;
        border: 0;
        overflow-y: auto;
        resize: none;
      }
    #repl_results_wrap {
      white-space: pre;
    }
      #repl_results {
        text-transform: none;
        overflow-y: auto;
        left: 50%;
        border-left-color: #555;
      }

/*----------------------------- Mini Buttons ---------------------------------*/
.minibutton {
  cursor: pointer;
  color: #333;
  text-shadow: #eee 0 1px 1px;
  font-weight: bold;
  font-size: 11px;
  line-height: 11px;
  padding: 5px 10px 6px;
  height: 11px;
  text-align: center;
  -webkit-border-radius: 3px; -moz-border-radius: 3px; border-radius: 3px;
  box-shadow: 0 1px 2px rgba(0,0,0,0.2); -webkit-box-shadow: 0 1px 2px rgba(0,0,0,0.2); -moz-box-shadow: 0 1px 2px rgba(0,0,0,0.2);
  border: 1px solid #b2b2b2; border-top-color: #c9c9c9; border-bottom-color: #9a9a9a;
  background: url(data:image/png;base64,iVBORw0KGgoAAAANSUhEUgAAAAEAAAAWCAIAAACOpGH9AAAAGXRFWHRTb2Z0d2FyZQBBZG9iZSBJbWFnZVJlYWR5ccllPAAAACxJREFUeNpifvr0KRMDAwPT////4RjE//fvHxiD+Mjsv3//4uSD2FD1AAEGAHv9O3d7p0bEAAAAAElFTkSuQmCC) repeat-x left top;
}
  .minibutton:active {
    border-color: #aaa;
    box-shadow: 0 1px 2px #e4e4e4; -webkit-box-shadow: 0 1px 2px #e4e4e4; -moz-box-shadow: 0 1px 2px #e4e4e4;
  }
  .minibutton::selection {
    background: transparent;
  }
  .minibutton ::-moz-selection {
    background: transparent;
  }
  .minibutton.ok {
    color: #fff;
    background-image: url(data:image/gif;base64,R0lGODlhAQAYALMAADOtbj3BeyqVXDq6dTClZy2gYzKoazu+eDm1cyyaYDaycj7DfAAAAAAAAAAAAAAAACH5BAAAAAAALAAAAAABABgAAAQMcMlJZzgDKWBISUIEADs=);
    border-color: #4ba47c; border-top-color: #53b388; border-bottom-color: #459671;
    text-shadow: #aaa 0 -1px 0;
  }
  .minibutton.dark {
    border: 0;
    color: #fff;
    box-shadow: none; -webkit-box-shadow: none; -moz-box-shadow: none;
    background-image: url(data:image/gif;base64,R0lGODlhAQAYAMQAAFZWVn19fW1tbXd3d3FxcWtra1tbW3V1dWVlZWJiYlJSUnx8fF9fX3l5eWlpaXNzc35+fgAAAAAAAAAAAAAAAAAAAAAAAAAAAAAAAAAAAAAAAAAAAAAAAAAAAAAAAAAAACH5BAAAAAAALAAAAAABABgAAAURICSOYrA0w/EQQuEgCWMASggAOw==);
    text-shadow: none;
  }
  .minibutton.error {
     opacity: 0.5;
     color: #600;
     cursor: not-allowed;
  }

@media (max-width: 820px) {
  .container {
    width: auto;
    padding: 1em;
  }
  p, li, table {
    width: auto;
  }
  #fadeout {
    display: none;
  }
  #flybar {
    position: static;
    height: auto;
    min-width: 245px;
  }
    #logo {
      float: none;
    }
    .navigation {
      float: none;
      border: none;
    }
  div.code pre, div.code textarea {
    border-left: none;
    border-top-width: 1px;
    width: auto;
    float: none;
    margin: 5px;
    padding: 10px 5px;
  }
    div.code pre:first-child {
      border-top: none;
    }
}

/* Highlight.js syntax highlighting */
/* http://jmblog.github.com/color-themes-for-google-code-highlightjs */
/* Forked from http://softwaremaniacs.org/media/soft/highlight/styles/tomorrow.css */
.tomorrow-comment, pre .comment, pre .title {
  color: #8e908c;
}

.tomorrow-red, pre .variable, pre .tag, pre .regexp, pre .ruby .constant, pre .xml .tag .title, pre .xml .pi, pre .xml .doctype, pre .html .doctype, pre .css .id, pre .css .class, pre .css .pseudo {
  color: #c82829;
}

.tomorrow-orange, pre .number, pre .preprocessor, pre .built_in, pre .params, pre .constant {
  color: #000000;
}

.tomorrow-yellow, pre .class, pre .ruby .class .title, pre .css .rules .attribute {
  color: #eab700;
}

.tomorrow-green, pre .string, pre .value, pre .inheritance, pre .header, pre .ruby .symbol, pre .xml .cdata {
  color: #718c00;
}

.tomorrow-aqua, pre .css .hexcolor {
  color: #3e999f;
}

.tomorrow-blue, pre .function, pre .function .title, pre .python .decorator, pre .python .title, pre .ruby .function .title, pre .ruby .title .keyword, pre .perl .sub, pre .javascript .title, pre .coffeescript .title {
  color: #21439C;
}

.tomorrow-purple, pre .keyword, pre .reserved, pre .javascript .function {
  color: #FF5600;
}

pre .subst {
  color: #A535AE;
}

pre .literal {
  color: #A535AE;
}

pre .property {
  color: #A535AE;
}

pre .class .title {
  color: #21439C;
}

pre .coffeescript .javascript,
pre .javascript .xml,
pre .tex .formula,
pre .xml .javascript,
pre .xml .vbscript,
pre .xml .css,
pre .xml .cdata {
  opacity: 0.5;
}

</style>

</head>
<body>

<div id="fadeout"></div>

<div id="flybar">
  <a id="logo" href="#top"><svg xmlns="http://www.w3.org/2000/svg" viewBox="-22 347 566 100">
	<title>
		CoffeeScript Logo
	</title>
	<path d="M21.7 351.1c.1.6-.2 1.1-1.2 1.6-1.3-.7-4.1-1.1-6.4-.9-2.5.2-4.6 1-4.3 2.7.4 1.7 2.8 2.7 7.1 2.3 10.5-.9 10.4-8 25.8-9.4 12-1.1 18.7 2.6 19.6 7.1.7 3.5-2.2 6.9-10.9 7.6-7.7.7-12.2-1.4-12.6-3.5-.2-1.1.4-2.7 4.1-3.1.4 1.7 2.5 3.5 7.5 3 3.6-.3 6.6-1.6 6.2-3.6-.4-2.1-4.2-3.3-10.2-2.8-12.2 1.1-15.2 7.8-25.6 8.7-7.4.7-13.4-2-14.2-6-.3-1.5-.3-5 7.5-5.7 4-.3 7.2.4 7.6 2zm-39 41.8c-3.4 4.3-4.9 9.3-4.6 14.2.3 4.9 2.7 8.9 6.5 12 4 3.1 8.3 4 13.2 3.1 1.9-.3 4-1.3 5.9-1.9-4 0-7.4-1.3-10.8-4-3.7-2.7-6.2-6.5-6.8-11.1-.9-4.3 0-8.3 2.4-11.8 2.7-3.4 6.2-5.3 10.8-5.9 4.6-.3 8.6.9 12.6 3.7-.9-1.3-2.2-2.2-3.4-3.4-4-2.7-8.3-4-13.6-2.7-4.8 1-8.8 3.5-12.2 7.8zm53.6-23.1c-12.9 0-24.4-1.3-32.7-3.1-8.9-2.2-13.6-4.6-13.6-7.7 0-1.3.6-2.4 2.4-3.7-5.6 2.2-8.6 4-8.6 6.8.3 3.1 5.3 6.2 15.5 8.6 9.6 2.4 21.9 3.7 36.7 3.7 15.1 0 27.1-1.3 36.7-3.7 10.2-2.4 15.1-5.6 15.1-8.6 0-2.2-2.2-4.3-6.2-5.9.9.6 1.6 1.6 1.6 2.7 0 3.1-4.6 5.6-13.9 7.7-8.6 1.9-19.6 3.2-33 3.2zm36.8 8.6c-9.6 2.2-21.9 3.7-36.7 3.7-15.1 0-27.4-1.6-37-3.7-8.6-2.2-13.2-4.6-14.8-7.1 1.6 10.8 5.3 21 10.2 30 3.7 5.6 7.4 10.5 11.1 15.8 1.6 3.1 2.7 6.2 3.4 9.3 2.4 3.4 5.9 5.6 10.2 6.8 5.3 1.9 10.8 2.7 16.4 2.4h.6c5.6.3 11.5-.6 16.9-2.4 4-1.3 7.4-3.4 9.9-6.8h.3c.6-3.1 1.6-6.2 3.1-9.3 3.7-5.3 7.4-10.2 11.1-15.8 4.9-8.9 8.3-19.1 10.2-30-2 2.8-6.6 5.2-14.9 7.1zm106.2 30.1c-4.8 12.1-17.6 16.9-25.9 16.9-13.4 0-19.9-6-19.9-22.3 0-16.5 7.9-47.3 31.7-47.3 8.5 0 15.2 3.3 15.2 12.1 0 4.8-1.8 8.3-6.4 8.3-1.5 0-3.4-.4-5.2-2.4 2.2-1.1 4.2-4.9 4.2-8.3 0-2.9-1.5-5.6-5.6-5.6-10 0-18.9 23.9-18.9 42.4 0 8.3 2.2 14.2 10.9 14.2 7.1 0 13.5-3.4 17.7-9.1l2.2 1.1zm32.9-16.3c.4.2.7.2 1 .2 4.2 0 10.1-2.7 14-5.5l.8 2.4c-3.4 3.7-9.5 6.5-16.1 7.5-1.5 16.8-10.6 27.3-21.7 27.3-8.4 0-14.5-4-14.5-14.4 0-10.5 6.2-32.2 24.9-32.2 7.8.3 11.6 5.3 11.6 14.7zm-7.7 5c-1.9-.5-2.4-2-2.4-3.8 0-2.5 1.2-4.2 2.8-4.9-.2-3.8-1.1-5.3-3.4-5.3-6.5 0-12 16.6-12 25.6 0 6 1.2 7.3 4.6 7.3 4.2.1 8.9-8 10.4-18.9zm-6.6 39.7c0-8.3 7.1-11 15.8-13.6l10.9-51.9c2.7-13 10.6-15.5 16.5-15.5 4.1 0 8 2.2 9.7 5.7 3.6-4.6 8.4-5.7 12.4-5.7 5.6 0 10.8 3.9 10.8 9.8 0 1.5-.1 2.6-.3 3.7h-4.3c.1-.9.2-1.7.2-2.4 0-2.1-1.7-3.1-3.4-3.1-2 0-4.8 1.1-6.2 7.1l-1.7 7.4h9.1l-.8 3.6h-9l-10.3 49.1c-2.7 13-10.6 15.5-16.5 15.5-5.2 0-8.3-2.3-9.8-5.7-3.5 4.6-8.3 5.7-12.3 5.7-5.6.1-10.8-3.8-10.8-9.7zm9.1 1.8c1.9 0 4.2-1.8 5.4-7.1l1.1-5.3c-5.7 2-10.1 4.4-10.1 9.4 0 1.2 1.7 3 3.6 3zm21.7 0c1.9 0 4.2-1.8 5.4-7.1l2.2-10.4-9.4 1.8-1.8 8.3c-.5 2.1-1.1 4-1.8 5.6.9 1.3 3 1.8 5.4 1.8zm-1.4-18l9.4-1.7 7.7-36.8h-9l-8.1 38.5zm16.6-56.7c-2 0-4.8 1.1-6.2 7.1l-1.7 7.4h9l2.1-9.5c.2-.7.2-1.3.2-2 .1-2-1.5-3-3.4-3zm37.9 53c7.1 0 11.6-4 16.1-9.2h3.1c-5.2 8.3-12.9 16.8-25 16.8-8.5 0-14.2-4.2-14.2-14.5 0-10.5 5.9-32.3 24.6-32.3 8.1 0 10 4.2 10 8.7 0 10.5-10 18.5-20.9 19.2-.1 1.3-.2 2.5-.2 3.6 0 6.2 2.2 7.7 6.5 7.7zm5.3-34.4c-4.6 0-9.1 9.7-10.9 18.7 7-.5 13.2-7.4 13.2-15 0-2.2-.5-3.7-2.3-3.7zm28.6 33.4c3.4 0 7.8-2.3 10.8-4.8-2 10.4-8.4 13.4-15.8 13.4-8.4 0-14.1-4.2-14.1-14.5 0-10.5 5.9-32.3 24.6-32.3 8.1 0 10 4.2 10 8.7 0 10.6-10 18.5-20.9 19.2-.1.9-.2 2-.2 2.7 0 5.7 2.5 7.6 5.6 7.6zm6.2-33.4c-4.5 0-9.1 10.1-11 18.7 7.1-.4 13.3-7.3 13.3-15 0-2.2-.6-3.7-2.3-3.7zm51.3-6.7c-1.7 0-3-.6-4.2-1.9 2.4-1.5 4.1-4.8 4.1-7.8 0-3.1-1.8-6.1-6.8-6.1s-8.3 2.8-8.3 8.2c0 13.3 20.5 15.2 20.5 34.8 0 15.3-12.3 22.7-25.6 22.7-10.4 0-19.3-4.5-19.3-15.7 0-9.8 7-14.9 13.3-14.9 3.1 0 7.7 1.3 8 6-4.9 0-10.7 2.3-10.7 8.5 0 4.5 2.9 8.7 8.7 8.7 6.1 0 10.6-4.4 10.6-12 0-15.6-18.6-21.1-18.6-34.5 0-9.5 9.3-16.3 21-16.3 4.3 0 14.6.9 14.6 10.9.1 5.5-2.8 9.4-7.3 9.4zm36.2 10.3c0-2.3-.8-3.7-2.5-3.7-5.7 0-11.7 16.6-11.7 26.7 0 6.2 2.2 7.6 6.6 7.6 7.1 0 11.6-4 16.1-9.2h3.1c-5.2 8.3-12.9 16.8-25 16.8-8.5 0-14.2-4.2-14.2-14.5 0-10.6 6-32.3 24.5-32.3 8.1 0 10.1 4.2 10.1 8.3 0 4.4-2.2 6.7-4.8 6.7-1 0-2.1-.4-3.1-1.1.5-1.9.9-3.6.9-5.3zm27.7-7.6l-1.2 5.7c3.1-2.7 6.7-5.7 11-5.7 4.1 0 6.3 3.3 6.3 6.9 0 3.1-2.1 6.7-6.6 6.7-5.1 0-2.5-6-5.3-6-2.7 0-4.4 1.4-6.7 3.4l-7.2 34.6h-13.1l9.6-45.4 13.2-.2zm34.2 0l-6.6 30.9c-.3 1.2-.4 2.1-.4 2.9 0 2.5 1.2 3.3 3.7 3.3 3.5 0 6.9-3.4 8.1-8h3.8c-5.2 14.8-14.2 16.8-19.1 16.8-5.5 0-9.7-3.2-9.7-10.9 0-1.8.3-3.7.7-5.9l6.2-29.2 13.3.1zm-4.1-19.4c4 0 7.2 3.2 7.2 7.2s-3.2 7.1-7.2 7.1-7.1-3.1-7.1-7.1c-.1-4 3.2-7.2 7.1-7.2zm29.1 16l-1.5 6.9c2.6-2.3 6.1-3.9 10.7-3.9 6.2 0 11.1 3.5 11.1 14.4 0 12.2-4.7 32.1-22.3 32.1-4.5 0-6.8-1.6-7.7-3.2l-4.7 22.1-13.7 3.2 15.2-71.5 12.9-.1zm7.8 17c0-7-2.9-7.5-4.5-7.5-2 0-4.5 1.6-6.3 4.4l-5.4 25.5c.4 1 1.4 2.1 3.4 2.1 9.7 0 12.8-15.9 12.8-24.5zm27.8 17.3c-.3 1.1-.5 2.2-.5 3.1 0 1.9.7 3.2 3.1 3.2.7 0 1.7 0 2.4-.3-2.5 7.8-6.6 8.9-9.6 8.9-6.4 0-9.1-4.4-9.1-10.3 0-1.6.2-3.1.6-4.8l5.8-27.2h-3l.7-3.6h3L528 366l13.4-1.9s-1.4 6.2-3.1 14.4h5.5l-.7 3.6h-5.5l-5.7 27.4z"/>
</svg>
</a>
  <div class="navigation toc">
    <div class="button">
      Table of Contents
    </div>
    <div class="contents menu">
      <a href="#overview">Overview</a>
      <a href="#installation">Installation</a>
      <a href="#usage">Usage</a>
      <a href="#literate">Literate CoffeeScript</a>
      <a href="#language">Language Reference</a>
      <a href="#literals">Literals: Functions, Objects and Arrays</a>
      <a href="#lexical-scope">Lexical Scoping and Variable Safety</a>
      <a href="#conditionals">If, Else, Unless, and Conditional Assignment</a>
      <a href="#splats">Splats…</a>
      <a href="#loops">Loops and Comprehensions</a>
      <a href="#slices">Array Slicing and Splicing</a>
      <a href="#expressions">Everything is an Expression</a>
      <a href="#operators">Operators and Aliases</a>
      <a href="#existential-operator">Existential Operator</a>
      <a href="#classes">Classes, Inheritance, and Super</a>
      <a href="#destructuring">Destructuring Assignment</a>
      <a href="#fat-arrow">Bound and Generator Functions</a>
      <a href="#embedded">Embedded JavaScript</a>
      <a href="#switch">Switch and Try/Catch</a>
      <a href="#comparisons">Chained Comparisons</a>
      <a href="#strings">String Interpolation, Block Strings, and Block Comments</a>
      <a href="#tagged-template-literals">Tagged Template Literals</a>
      <a href="#regexes">Block Regular Expressions</a>
      <a href="#modules">Modules</a>
      <a href="#cake">Cake, and Cakefiles</a>
      <a href="#source-maps">Source Maps</a>
      <a href="#scripts">"text/coffeescript" Script Tags</a>
      <a href="#resources">Books, Screencasts, Examples and Resources</a>
      <a href="#changelog">Change Log</a>
    </div>
  </div>
  <div class="navigation try">
    <div class="button">
      Try CoffeeScript
      <div class="repl_bridge"></div>
    </div>
    <div class="contents repl_wrapper">
      <div class="code">
        <div class="screenshadow tl"></div>
        <div class="screenshadow tr"></div>
        <div class="screenshadow bl"></div>
        <div class="screenshadow br"></div>
        <div id="repl_source_wrap">
          <textarea id="repl_source" rows="100" spellcheck="false">alert "Hello CoffeeScript!"</textarea>
        </div>
        <div id="repl_results_wrap"><pre id="repl_results"></pre></div>
        <div class="minibutton dark run" title="Ctrl-Enter">Run</div>
        <a class="minibutton permalink" id="repl_permalink">Link</a>
        <br class="clear" />
      </div>
    </div>
  </div>
  <div class="navigation annotated">
    <div class="button">
      Annotated Source
    </div>
    <div class="contents menu">
      <a href="v1/annotated-source/grammar.html">Grammar Rules — src/grammar</a>
      <a href="v1/annotated-source/lexer.html">Lexing Tokens — src/lexer</a>
      <a href="v1/annotated-source/rewriter.html">The Rewriter — src/rewriter</a>
      <a href="v1/annotated-source/nodes.html">The Syntax Tree — src/nodes</a>
      <a href="v1/annotated-source/scope.html">Lexical Scope — src/scope</a>
      <a href="v1/annotated-source/helpers.html">Helpers &amp; Utility Functions — src/helpers</a>
      <a href="v1/annotated-source/coffee-script.html">The CoffeeScript Module — src/coffee-script</a>
      <a href="v1/annotated-source/cake.html">Cake &amp; Cakefiles — src/cake</a>
      <a href="v1/annotated-source/command.html">“coffee” Command-Line Utility — src/command</a>
      <a href="v1/annotated-source/optparse.html">Option Parsing — src/optparse</a>
      <a href="v1/annotated-source/repl.html">Interactive REPL — src/repl</a>
      <a href="v1/annotated-source/sourcemap.html">Source Maps — src/sourcemap</a>
    </div>
  </div>
</div>

<div id="top" class="container">
  <span class="bookmark" id="overview"></span>
    <p><strong>CoffeeScript is a little language that compiles into JavaScript.</strong> Underneath that awkward Java-esque patina, JavaScript has always had a gorgeous heart. CoffeeScript is an attempt to expose the good parts of JavaScript in a simple way.</p>
<p>The golden rule of CoffeeScript is: <em>“It’s just JavaScript”</em>. The code compiles one-to-one into the equivalent JS, and there is no interpretation at runtime. You can use any existing JavaScript library seamlessly from CoffeeScript (and vice-versa). The compiled output is readable, pretty-printed, and tends to run as fast or faster than the equivalent handwritten JavaScript.</p>
<p>The CoffeeScript compiler goes to great lengths to generate output JavaScript that runs in every JavaScript runtime, but there are exceptions. Use <a href="#generator-functions">generator functions</a>, <a href="#generator-iteration"><code>for…from</code></a>, or <a href="#tagged-template-literals">tagged template literals</a> only if you know that your <a href="http://kangax.github.io/compat-table/es6/">target runtimes can support them</a>. If you use <a href="#modules">modules</a>, you will need to <a href="#modules-note">use an additional tool to resolve them</a>.</p>
<<<<<<< HEAD
<p><strong>Latest Version:</strong> <a href="http://github.com/jashkenas/coffeescript/tarball/1.12.4">1.12.4</a></p>
<blockquote>
<pre><code>npm install -g coffee-script</code></pre></blockquote>
=======
<p><strong>Latest Version:</strong> <a href="http://github.com/jashkenas/coffeescript/tarball/1.12.5">1.12.5</a></p>
<blockquote class="uneditable-code-block"><pre><code class="language-bash">npm install -g coffee-script
</code></pre>
</blockquote><p><strong>CoffeeScript 2 is coming!</strong> It adds support for <a href="/v2/#classes">ES2015 classes</a>, <a href="/v2/#fat-arrow"><code>async</code>/<code>await</code></a>, and generates JavaScript using ES2015+ syntax. <a href="/v2/">Learn more</a>.</p></p>
>>>>>>> 72cf485d

    <h2>Overview</h2>
<p><em>CoffeeScript on the left, compiled JavaScript output on the right.</em></p>
<div class='code'><pre><code><span class="comment"># Assignment:</span>
number   = <span class="number">42</span>
opposite = <span class="literal">true</span>

<span class="comment"># Conditions:</span>
number = <span class="number">-42</span> <span class="keyword">if</span> opposite

<span class="comment"># Functions:</span>
<span class="function"><span class="title">square</span> = <span class="params">(x)</span> -&gt;</span> x * x

<span class="comment"># Arrays:</span>
list = [<span class="number">1</span>, <span class="number">2</span>, <span class="number">3</span>, <span class="number">4</span>, <span class="number">5</span>]

<span class="comment"># Objects:</span>
math =
  root:   Math.sqrt
  square: square
  cube:   <span class="function"><span class="params">(x)</span> -&gt;</span> x * square x

<span class="comment"># Splats:</span>
<span class="function"><span class="title">race</span> = <span class="params">(winner, runners...)</span> -&gt;</span>
  <span class="built_in">print</span> winner, runners

<span class="comment"># Existence:</span>
alert <span class="string">"I knew it!"</span> <span class="keyword">if</span> elvis?

<span class="comment"># Array comprehensions:</span>
cubes = (math.cube num <span class="keyword">for</span> num <span class="keyword">in</span> list)
</code></pre><pre><code><span class="keyword">var</span> cubes, list, math, num, number, opposite, race, square,
  slice = [].slice;

number = <span class="number">42</span>;

opposite = <span class="literal">true</span>;

<span class="keyword">if</span> (opposite) {
  number = <span class="number">-42</span>;
}

square = <span class="function"><span class="keyword">function</span>(<span class="params">x</span>) </span>{
  <span class="keyword">return</span> x * x;
};

list = [<span class="number">1</span>, <span class="number">2</span>, <span class="number">3</span>, <span class="number">4</span>, <span class="number">5</span>];

math = {
  <span class="attr">root</span>: <span class="built_in">Math</span>.sqrt,
  <span class="attr">square</span>: square,
  <span class="attr">cube</span>: <span class="function"><span class="keyword">function</span>(<span class="params">x</span>) </span>{
    <span class="keyword">return</span> x * square(x);
  }
};

race = <span class="function"><span class="keyword">function</span>(<span class="params"></span>) </span>{
  <span class="keyword">var</span> runners, winner;
  winner = <span class="built_in">arguments</span>[<span class="number">0</span>], runners = <span class="number">2</span> &lt;= <span class="built_in">arguments</span>.length ? slice.call(<span class="built_in">arguments</span>, <span class="number">1</span>) : [];
  <span class="keyword">return</span> print(winner, runners);
};

<span class="keyword">if</span> (<span class="keyword">typeof</span> elvis !== <span class="string">"undefined"</span> &amp;&amp; elvis !== <span class="literal">null</span>) {
  alert(<span class="string">"I knew it!"</span>);
}

cubes = (<span class="function"><span class="keyword">function</span>(<span class="params"></span>) </span>{
  <span class="keyword">var</span> i, len, results;
  results = [];
  <span class="keyword">for</span> (i = <span class="number">0</span>, len = list.length; i &lt; len; i++) {
    num = list[i];
    results.push(math.cube(num));
  }
  <span class="keyword">return</span> results;
})();
</code></pre><script>window.example1 = "# Assignment:\nnumber   = 42\nopposite = true\n\n# Conditions:\nnumber = -42 if opposite\n\n# Functions:\nsquare = (x) -> x * x\n\n# Arrays:\nlist = [1, 2, 3, 4, 5]\n\n# Objects:\nmath =\n  root:   Math.sqrt\n  square: square\n  cube:   (x) -> x * square x\n\n# Splats:\nrace = (winner, runners...) ->\n  print winner, runners\n\n# Existence:\nalert \"I knew it!\" if elvis?\n\n# Array comprehensions:\ncubes = (math.cube num for num in list)\n"</script><div class="minibutton ok" onclick="javascript: var cubes, list, math, num, number, opposite, race, square,
  slice = [].slice;

number = 42;

opposite = true;

if (opposite) {
  number = -42;
}

square = function(x) {
  return x * x;
};

list = [1, 2, 3, 4, 5];

math = {
  root: Math.sqrt,
  square: square,
  cube: function(x) {
    return x * square(x);
  }
};

race = function() {
  var runners, winner;
  winner = arguments[0], runners = 2 <= arguments.length ? slice.call(arguments, 1) : [];
  return print(winner, runners);
};

if (typeof elvis !== &quot;undefined&quot; && elvis !== null) {
  alert(&quot;I knew it!&quot;);
}

cubes = (function() {
  var i, len, results;
  results = [];
  for (i = 0, len = list.length; i < len; i++) {
    num = list[i];
    results.push(math.cube(num));
  }
  return results;
})();
;alert(cubes);">run: cubes</div><br class='clear' /></div>
  <span class="bookmark" id="installation"></span>
    <h2>Installation</h2>
<p>The command-line version of <code>coffee</code> is available as a <a href="http://nodejs.org/">Node.js</a> utility. The <a href="v1/browser-compiler/coffee-script.js">core compiler</a> however, does not depend on Node, and can be run in any JavaScript environment, or in the browser (see <a href="#try">Try CoffeeScript</a>).</p>
<p>To install, first make sure you have a working copy of the latest stable version of <a href="http://nodejs.org/">Node.js</a>. You can then install CoffeeScript globally with <a href="http://npmjs.org">npm</a>:</p>
<blockquote class="uneditable-code-block"><pre><code class="language-bash">npm install --global coffee-script
</code></pre>
</blockquote><p>When you need CoffeeScript as a dependency of a project, within that project’s folder you can install it locally:</p>
<blockquote class="uneditable-code-block"><pre><code class="language-bash">npm install --save coffee-script
</code></pre>
</blockquote>
  <span class="bookmark" id="usage"></span>
    <h2>Usage</h2>
<p>Once installed, you should have access to the <code>coffee</code> command, which can execute scripts, compile <code>.coffee</code> files into <code>.js</code>, and provide an interactive REPL. The <code>coffee</code> command takes the following options:</p>
<table>
<thead>
<tr>
<th>Option</th>
<th>Description</th>
</tr>
</thead>
<tbody>
<tr>
<td><code>-c, --compile</code></td>
<td>Compile a <code>.coffee</code> script into a <code>.js</code> JavaScript file of the same name.</td>
</tr>
<tr>
<td><code>-m, --map</code></td>
<td>Generate source maps alongside the compiled JavaScript files. Adds <code>sourceMappingURL</code> directives to the JavaScript as well.</td>
</tr>
<tr>
<td><code>-M, --inline-map</code></td>
<td>Just like <code>--map</code>, but include the source map directly in the compiled JavaScript files, rather than in a separate file.</td>
</tr>
<tr>
<td><code>-i, --interactive</code></td>
<td>Launch an interactive CoffeeScript session to try short snippets. Identical to calling <code>coffee</code> with no arguments.</td>
</tr>
<tr>
<td><code>-o, --output [DIR]</code></td>
<td>Write out all compiled JavaScript files into the specified directory. Use in conjunction with <code>--compile</code> or <code>--watch</code>.</td>
</tr>
<tr>
<td><code>-w, --watch</code></td>
<td>Watch files for changes, rerunning the specified command when any file is updated.</td>
</tr>
<tr>
<td><code>-p, --print</code></td>
<td>Instead of writing out the JavaScript as a file, print it directly to <strong>stdout</strong>.</td>
</tr>
<tr>
<td><code>-s, --stdio</code></td>
<td>Pipe in CoffeeScript to STDIN and get back JavaScript over STDOUT. Good for use with processes written in other languages. An example:<br><code>cat src/cake.coffee | coffee -sc</code></td>
</tr>
<tr>
<td><code>-l, --literate</code></td>
<td>Parses the code as Literate CoffeeScript. You only need to specify this when passing in code directly over <strong>stdio</strong>, or using some sort of extension-less file name.</td>
</tr>
<tr>
<td><code>-e, --eval</code></td>
<td>Compile and print a little snippet of CoffeeScript directly from the command line. For example:<br><code>coffee -e &quot;console.log num for num in [10..1]&quot;</code></td>
</tr>
<tr>
<td><code>-r, --require [MODULE]</code> </td>
<td><code>require()</code> the given module before starting the REPL or evaluating the code given with the <code>--eval</code> flag.</td>
</tr>
<tr>
<td><code>-b, --bare</code></td>
<td>Compile the JavaScript without the <a href="#lexical-scope">top-level function safety wrapper</a>.</td>
</tr>
<tr>
<td><code>-t, --tokens</code></td>
<td>Instead of parsing the CoffeeScript, just lex it, and print out the token stream. Used for debugging the compiler.</td>
</tr>
<tr>
<td><code>-n, --nodes</code></td>
<td>Instead of compiling the CoffeeScript, just lex and parse it, and print out the parse tree. Used for debugging the compiler.</td>
</tr>
<tr>
<td><code>--nodejs</code></td>
<td>The <code>node</code> executable has some useful options you can set, such as <code>--debug</code>, <code>--debug-brk</code>, <code>--max-stack-size</code>, and <code>--expose-gc</code>. Use this flag to forward options directly to Node.js. To pass multiple flags, use <code>--nodejs</code> multiple times.</td>
</tr>
<tr>
<td><code>--no-header</code></td>
<td>Suppress the “Generated by CoffeeScript” header.</td>
</tr>
</tbody>
</table>
<h3>Examples:</h3>
<ul>
<li>Compile a directory tree of <code>.coffee</code> files in <code>src</code> into a parallel tree of <code>.js</code> files in <code>lib</code>:<br>
<code>coffee --compile --output lib/ src/</code></li>
<li>Watch a file for changes, and recompile it every time the file is saved:<br>
<code>coffee --watch --compile experimental.coffee</code></li>
<li>Concatenate a list of files into a single script:<br>
<code>coffee --join project.js --compile src/*.coffee</code></li>
<li>Print out the compiled JS from a one-liner:<br>
<code>coffee -bpe &quot;alert i for i in [0..10]&quot;</code></li>
<li>All together now, watch and recompile an entire project as you work on it:<br>
<code>coffee -o lib/ -cw src/</code></li>
<li>Start the CoffeeScript REPL (<code>Ctrl-D</code> to exit, <code>Ctrl-V</code>for multi-line):<br>
<code>coffee</code></li>
</ul>

  <span class="bookmark" id="literate"></span>
    <h2>Literate CoffeeScript</h2>
<p>Besides being used as an ordinary programming language, CoffeeScript may also be written in “literate” mode. If you name your file with a <code>.litcoffee</code> extension, you can write it as a Markdown document — a document that also happens to be executable CoffeeScript code. The compiler will treat any indented blocks (Markdown’s way of indicating source code) as code, and ignore the rest as comments.</p>
<p>Just for kicks, a little bit of the compiler is currently implemented in this fashion: See it <a href="https://gist.github.com/jashkenas/3fc3c1a8b1009c00d9df">as a document</a>, <a href="https://raw.github.com/jashkenas/coffeescript/master/src/scope.litcoffee">raw</a>, and <a href="http://cl.ly/LxEu">properly highlighted in a text editor</a>.</p>
<p>I’m fairly excited about this direction for the language, and am looking forward to writing (and more importantly, reading) more programs in this style. More information about Literate CoffeeScript, including an <a href="https://github.com/jashkenas/journo">example program</a>, are <a href="http://ashkenas.com/literate-coffeescript">available in this blog post</a>.</p>

  <span class="bookmark" id="language"></span>
    <h2>Language Reference</h2>
<p><em>This reference is structured so that it can be read from top to bottom, if you like. Later sections use ideas and syntax previously introduced. Familiarity with JavaScript is assumed. In all of the following examples, the source CoffeeScript is provided on the left, and the direct compilation into JavaScript is on the right.</em></p>
<p><em>Many of the examples can be run (where it makes sense) by pressing the <strong>run</strong> button on the right, and can be loaded into the “Try CoffeeScript” console by pressing the <strong>load</strong> button on the left.</em></p>
<p>First, the basics: CoffeeScript uses significant whitespace to delimit blocks of code. You don’t need to use semicolons <code>;</code> to terminate expressions, ending the line will do just as well (although semicolons can still be used to fit multiple expressions onto a single line). Instead of using curly braces <code>{ }</code> to surround blocks of code in <a href="#literals">functions</a>, <a href="#conditionals">if-statements</a>, <a href="#switch">switch</a>, and <a href="#try">try/catch</a>, use indentation.</p>
<p>You don’t need to use parentheses to invoke a function if you’re passing arguments. The implicit call wraps forward to the end of the line or block expression.<br>
<code>console.log sys.inspect object</code> → <code>console.log(sys.inspect(object));</code></p>

    <span class="bookmark" id="literals"></span>
      <h2>Functions</h2>
<p>Functions are defined by an optional list of parameters in parentheses, an arrow, and the function body. The empty function looks like this: <code>-&gt;</code></p>
<div class='code'><pre><code><span class="function"><span class="title">square</span> = <span class="params">(x)</span> -&gt;</span> x * x
<span class="function"><span class="title">cube</span>   = <span class="params">(x)</span> -&gt;</span> square(x) * x
</code></pre><pre><code><span class="keyword">var</span> cube, square;

square = <span class="function"><span class="keyword">function</span>(<span class="params">x</span>) </span>{
  <span class="keyword">return</span> x * x;
};

cube = <span class="function"><span class="keyword">function</span>(<span class="params">x</span>) </span>{
  <span class="keyword">return</span> square(x) * x;
};
</code></pre><script>window.example1 = "square = (x) -> x * x\ncube   = (x) -> square(x) * x\n"</script><div class='minibutton load' onclick='javascript: loadConsole(example1);'>load</div><div class="minibutton ok" onclick="javascript: var cube, square;

square = function(x) {
  return x * x;
};

cube = function(x) {
  return square(x) * x;
};
;alert(cube(5));">run: cube(5)</div><br class='clear' /></div><p>Functions may also have default values for arguments, which will be used if the incoming argument is missing (<code>null</code> or <code>undefined</code>).</p>
<div class='code'><pre><code><span class="function"><span class="title">fill</span> = <span class="params">(container, liquid = <span class="string">"coffee"</span>)</span> -&gt;</span>
  <span class="string">"Filling the <span class="subst">#{container}</span> with <span class="subst">#{liquid}</span>..."</span>
</code></pre><pre><code><span class="keyword">var</span> fill;

fill = <span class="function"><span class="keyword">function</span>(<span class="params">container, liquid</span>) </span>{
  <span class="keyword">if</span> (liquid == <span class="literal">null</span>) {
    liquid = <span class="string">"coffee"</span>;
  }
  <span class="keyword">return</span> <span class="string">"Filling the "</span> + container + <span class="string">" with "</span> + liquid + <span class="string">"..."</span>;
};
</code></pre><script>window.example2 = "fill = (container, liquid = \"coffee\") ->\n  \"Filling the #{container} with #{liquid}...\"\n"</script><div class='minibutton load' onclick='javascript: loadConsole(example2);'>load</div><div class="minibutton ok" onclick="javascript: var fill;

fill = function(container, liquid) {
  if (liquid == null) {
    liquid = &quot;coffee&quot;;
  }
  return &quot;Filling the &quot; + container + &quot; with &quot; + liquid + &quot;...&quot;;
};
;alert(fill(&quot;cup&quot;));">run: fill("cup")</div><br class='clear' /></div>
    <span class="bookmark" id="objects-and-arrays"></span>
      <h2>Objects and Arrays</h2>
<p>The CoffeeScript literals for objects and arrays look very similar to their JavaScript cousins. When each property is listed on its own line, the commas are optional. Objects may be created using indentation instead of explicit braces, similar to <a href="http://yaml.org">YAML</a>.</p>
<div class='code'><pre><code>song = [<span class="string">"do"</span>, <span class="string">"re"</span>, <span class="string">"mi"</span>, <span class="string">"fa"</span>, <span class="string">"so"</span>]

singers = {Jagger: <span class="string">"Rock"</span>, Elvis: <span class="string">"Roll"</span>}

bitlist = [
  <span class="number">1</span>, <span class="number">0</span>, <span class="number">1</span>
  <span class="number">0</span>, <span class="number">0</span>, <span class="number">1</span>
  <span class="number">1</span>, <span class="number">1</span>, <span class="number">0</span>
]

kids =
  brother:
    name: <span class="string">"Max"</span>
    age:  <span class="number">11</span>
  sister:
    name: <span class="string">"Ida"</span>
    age:  <span class="number">9</span>
</code></pre><pre><code><span class="keyword">var</span> bitlist, kids, singers, song;

song = [<span class="string">"do"</span>, <span class="string">"re"</span>, <span class="string">"mi"</span>, <span class="string">"fa"</span>, <span class="string">"so"</span>];

singers = {
  <span class="attr">Jagger</span>: <span class="string">"Rock"</span>,
  <span class="attr">Elvis</span>: <span class="string">"Roll"</span>
};

bitlist = [<span class="number">1</span>, <span class="number">0</span>, <span class="number">1</span>, <span class="number">0</span>, <span class="number">0</span>, <span class="number">1</span>, <span class="number">1</span>, <span class="number">1</span>, <span class="number">0</span>];

kids = {
  <span class="attr">brother</span>: {
    <span class="attr">name</span>: <span class="string">"Max"</span>,
    <span class="attr">age</span>: <span class="number">11</span>
  },
  <span class="attr">sister</span>: {
    <span class="attr">name</span>: <span class="string">"Ida"</span>,
    <span class="attr">age</span>: <span class="number">9</span>
  }
};
</code></pre><script>window.example1 = "song = [\"do\", \"re\", \"mi\", \"fa\", \"so\"]\n\nsingers = {Jagger: \"Rock\", Elvis: \"Roll\"}\n\nbitlist = [\n  1, 0, 1\n  0, 0, 1\n  1, 1, 0\n]\n\nkids =\n  brother:\n    name: \"Max\"\n    age:  11\n  sister:\n    name: \"Ida\"\n    age:  9\n"</script><div class='minibutton load' onclick='javascript: loadConsole(example1);'>load</div><div class="minibutton ok" onclick="javascript: var bitlist, kids, singers, song;

song = [&quot;do&quot;, &quot;re&quot;, &quot;mi&quot;, &quot;fa&quot;, &quot;so&quot;];

singers = {
  Jagger: &quot;Rock&quot;,
  Elvis: &quot;Roll&quot;
};

bitlist = [1, 0, 1, 0, 0, 1, 1, 1, 0];

kids = {
  brother: {
    name: &quot;Max&quot;,
    age: 11
  },
  sister: {
    name: &quot;Ida&quot;,
    age: 9
  }
};
;alert(song.join(&quot; … &quot;));">run: song.join(" … ")</div><br class='clear' /></div><p>In JavaScript, you can’t use reserved words, like <code>class</code>, as properties of an object, without quoting them as strings. CoffeeScript notices reserved words used as keys in objects and quotes them for you, so you don’t have to worry about it (say, when using jQuery).</p>
<div class='code'><pre><code>$('.account').attr class: 'active'

log object.class
</code></pre><pre><code>$(<span class="string">'.account'</span>).attr({
  <span class="string">"class"</span>: <span class="string">'active'</span>
});

log(object[<span class="string">"class"</span>]);
</code></pre><script>window.example2 = "$('.account').attr class: 'active'\n\nlog object.class\n"</script><div class='minibutton load' onclick='javascript: loadConsole(example2);'>load</div><br class='clear' /></div><p>CoffeeScript has a shortcut for creating objects when you want the key to be set with a variable of the same name.</p>
<div class='code'><pre><code>name = <span class="string">"Michelangelo"</span>
mask = <span class="string">"orange"</span>
weapon = <span class="string">"nunchuks"</span>
turtle = {name, mask, weapon}
output = <span class="string">"<span class="subst">#{turtle.name}</span> wears an <span class="subst">#{turtle.mask}</span> mask. Watch out for his <span class="subst">#{turtle.weapon}</span>!"</span>
</code></pre><pre><code><span class="keyword">var</span> mask, name, output, turtle, weapon;

name = <span class="string">"Michelangelo"</span>;

mask = <span class="string">"orange"</span>;

weapon = <span class="string">"nunchuks"</span>;

turtle = {
  <span class="attr">name</span>: name,
  <span class="attr">mask</span>: mask,
  <span class="attr">weapon</span>: weapon
};

output = turtle.name + <span class="string">" wears an "</span> + turtle.mask + <span class="string">" mask. Watch out for his "</span> + turtle.weapon + <span class="string">"!"</span>;
</code></pre><script>window.example3 = "name = \"Michelangelo\"\nmask = \"orange\"\nweapon = \"nunchuks\"\nturtle = {name, mask, weapon}\noutput = \"#{turtle.name} wears an #{turtle.mask} mask. Watch out for his #{turtle.weapon}!\"\n"</script><div class='minibutton load' onclick='javascript: loadConsole(example3);'>load</div><br class='clear' /></div>
    <span class="bookmark" id="lexical-scope"></span>
      <h2>Lexical Scoping and Variable Safety</h2>
<p>The CoffeeScript compiler takes care to make sure that all of your variables are properly declared within lexical scope — you never need to write <code>var</code> yourself.</p>
<div class='code'><pre><code>outer = <span class="number">1</span>
<span class="function"><span class="title">changeNumbers</span> = -&gt;</span>
  inner = <span class="number">-1</span>
  outer = <span class="number">10</span>
inner = changeNumbers()
</code></pre><pre><code><span class="keyword">var</span> changeNumbers, inner, outer;

outer = <span class="number">1</span>;

changeNumbers = <span class="function"><span class="keyword">function</span>(<span class="params"></span>) </span>{
  <span class="keyword">var</span> inner;
  inner = <span class="number">-1</span>;
  <span class="keyword">return</span> outer = <span class="number">10</span>;
};

inner = changeNumbers();
</code></pre><script>window.example1 = "outer = 1\nchangeNumbers = ->\n  inner = -1\n  outer = 10\ninner = changeNumbers()\n"</script><div class='minibutton load' onclick='javascript: loadConsole(example1);'>load</div><div class="minibutton ok" onclick="javascript: var changeNumbers, inner, outer;

outer = 1;

changeNumbers = function() {
  var inner;
  inner = -1;
  return outer = 10;
};

inner = changeNumbers();
;alert(inner);">run: inner</div><br class='clear' /></div><p>Notice how all of the variable declarations have been pushed up to the top of the closest scope, the first time they appear. <strong>outer</strong> is not redeclared within the inner function, because it’s already in scope; <strong>inner</strong> within the function, on the other hand, should not be able to change the value of the external variable of the same name, and therefore has a declaration of its own.</p>
<p>This behavior is effectively identical to Ruby’s scope for local variables. Because you don’t have direct access to the <code>var</code> keyword, it’s impossible to shadow an outer variable on purpose, you may only refer to it. So be careful that you’re not reusing the name of an external variable accidentally, if you’re writing a deeply nested function.</p>
<p>Although suppressed within this documentation for clarity, all CoffeeScript output is wrapped in an anonymous function: <code>(function(){ … })();</code> This safety wrapper, combined with the automatic generation of the <code>var</code> keyword, make it exceedingly difficult to pollute the global namespace by accident.</p>
<p>If you’d like to create top-level variables for other scripts to use, attach them as properties on <strong>window</strong>; attach them as properties on the <strong>exports</strong> object in CommonJS; or use an <a href="#modules"><code>export</code> statement</a>. If you’re targeting both CommonJS and the browser, the <strong>existential operator</strong> (covered below), gives you a reliable way to figure out where to add them: <code>exports ? this</code></p>

    <span class="bookmark" id="conditionals"></span>
      <h2>If, Else, Unless, and Conditional Assignment</h2>
<p><strong>If/else</strong> statements can be written without the use of parentheses and curly brackets. As with functions and other block expressions, multi-line conditionals are delimited by indentation. There’s also a handy postfix form, with the <code>if</code> or <code>unless</code> at the end.</p>
<p>CoffeeScript can compile <strong>if</strong> statements into JavaScript expressions, using the ternary operator when possible, and closure wrapping otherwise. There is no explicit ternary statement in CoffeeScript — you simply use a regular <strong>if</strong> statement on a single line.</p>
<div class='code'><pre><code>mood = greatlyImproved <span class="keyword">if</span> singing

<span class="keyword">if</span> happy <span class="keyword">and</span> knowsIt
  clapsHands()
  chaChaCha()
<span class="keyword">else</span>
  showIt()

date = <span class="keyword">if</span> friday <span class="keyword">then</span> sue <span class="keyword">else</span> jill
</code></pre><pre><code><span class="keyword">var</span> date, mood;

<span class="keyword">if</span> (singing) {
  mood = greatlyImproved;
}

<span class="keyword">if</span> (happy &amp;&amp; knowsIt) {
  clapsHands();
  chaChaCha();
} <span class="keyword">else</span> {
  showIt();
}

date = friday ? sue : jill;
</code></pre><script>window.example1 = "mood = greatlyImproved if singing\n\nif happy and knowsIt\n  clapsHands()\n  chaChaCha()\nelse\n  showIt()\n\ndate = if friday then sue else jill\n"</script><div class='minibutton load' onclick='javascript: loadConsole(example1);'>load</div><br class='clear' /></div>
    <span class="bookmark" id="splats"></span>
      <h2>Splats…</h2>
<p>The JavaScript <strong>arguments object</strong> is a useful way to work with functions that accept variable numbers of arguments. CoffeeScript provides splats <code>...</code>, both for function definition as well as invocation, making variable numbers of arguments a little bit more palatable.</p>
<div class='code'><pre><code>gold = silver = rest = <span class="string">"unknown"</span>
<span class="function">
<span class="title">awardMedals</span> = <span class="params">(first, second, others...)</span> -&gt;</span>
  gold   = first
  silver = second
  rest   = others

contenders = [
  <span class="string">"Michael Phelps"</span>
  <span class="string">"Liu Xiang"</span>
  <span class="string">"Yao Ming"</span>
  <span class="string">"Allyson Felix"</span>
  <span class="string">"Shawn Johnson"</span>
  <span class="string">"Roman Sebrle"</span>
  <span class="string">"Guo Jingjing"</span>
  <span class="string">"Tyson Gay"</span>
  <span class="string">"Asafa Powell"</span>
  <span class="string">"Usain Bolt"</span>
]

awardMedals contenders...

alert <span class="string">"Gold: "</span> + gold
alert <span class="string">"Silver: "</span> + silver
alert <span class="string">"The Field: "</span> + rest
</code></pre><pre><code><span class="keyword">var</span> awardMedals, contenders, gold, rest, silver,
  slice = [].slice;

gold = silver = rest = <span class="string">"unknown"</span>;

awardMedals = <span class="function"><span class="keyword">function</span>(<span class="params"></span>) </span>{
  <span class="keyword">var</span> first, others, second;
  first = <span class="built_in">arguments</span>[<span class="number">0</span>], second = <span class="built_in">arguments</span>[<span class="number">1</span>], others = <span class="number">3</span> &lt;= <span class="built_in">arguments</span>.length ? slice.call(<span class="built_in">arguments</span>, <span class="number">2</span>) : [];
  gold = first;
  silver = second;
  <span class="keyword">return</span> rest = others;
};

contenders = [<span class="string">"Michael Phelps"</span>, <span class="string">"Liu Xiang"</span>, <span class="string">"Yao Ming"</span>, <span class="string">"Allyson Felix"</span>, <span class="string">"Shawn Johnson"</span>, <span class="string">"Roman Sebrle"</span>, <span class="string">"Guo Jingjing"</span>, <span class="string">"Tyson Gay"</span>, <span class="string">"Asafa Powell"</span>, <span class="string">"Usain Bolt"</span>];

awardMedals.apply(<span class="literal">null</span>, contenders);

alert(<span class="string">"Gold: "</span> + gold);

alert(<span class="string">"Silver: "</span> + silver);

alert(<span class="string">"The Field: "</span> + rest);
</code></pre><script>window.example1 = "gold = silver = rest = \"unknown\"\n\nawardMedals = (first, second, others...) ->\n  gold   = first\n  silver = second\n  rest   = others\n\ncontenders = [\n  \"Michael Phelps\"\n  \"Liu Xiang\"\n  \"Yao Ming\"\n  \"Allyson Felix\"\n  \"Shawn Johnson\"\n  \"Roman Sebrle\"\n  \"Guo Jingjing\"\n  \"Tyson Gay\"\n  \"Asafa Powell\"\n  \"Usain Bolt\"\n]\n\nawardMedals contenders...\n\nalert \"Gold: \" + gold\nalert \"Silver: \" + silver\nalert \"The Field: \" + rest\n"</script><div class='minibutton load' onclick='javascript: loadConsole(example1);'>load</div><div class="minibutton ok" onclick="javascript: var awardMedals, contenders, gold, rest, silver,
  slice = [].slice;

gold = silver = rest = &quot;unknown&quot;;

awardMedals = function() {
  var first, others, second;
  first = arguments[0], second = arguments[1], others = 3 <= arguments.length ? slice.call(arguments, 2) : [];
  gold = first;
  silver = second;
  return rest = others;
};

contenders = [&quot;Michael Phelps&quot;, &quot;Liu Xiang&quot;, &quot;Yao Ming&quot;, &quot;Allyson Felix&quot;, &quot;Shawn Johnson&quot;, &quot;Roman Sebrle&quot;, &quot;Guo Jingjing&quot;, &quot;Tyson Gay&quot;, &quot;Asafa Powell&quot;, &quot;Usain Bolt&quot;];

awardMedals.apply(null, contenders);

alert(&quot;Gold: &quot; + gold);

alert(&quot;Silver: &quot; + silver);

alert(&quot;The Field: &quot; + rest);
;">run</div><br class='clear' /></div>
    <span class="bookmark" id="loops"></span>
      <h2>Loops and Comprehensions</h2>
<p>Most of the loops you’ll write in CoffeeScript will be <strong>comprehensions</strong> over arrays, objects, and ranges. Comprehensions replace (and compile into) <strong>for</strong> loops, with optional guard clauses and the value of the current array index. Unlike for loops, array comprehensions are expressions, and can be returned and assigned.</p>
<div class='code'><pre><code><span class="comment"># Eat lunch.</span>
eat food <span class="keyword">for</span> food <span class="keyword">in</span> [<span class="string">'toast'</span>, <span class="string">'cheese'</span>, <span class="string">'wine'</span>]

<span class="comment"># Fine five course dining.</span>
courses = [<span class="string">'greens'</span>, <span class="string">'caviar'</span>, <span class="string">'truffles'</span>, <span class="string">'roast'</span>, <span class="string">'cake'</span>]
menu i + <span class="number">1</span>, dish <span class="keyword">for</span> dish, i <span class="keyword">in</span> courses

<span class="comment"># Health conscious meal.</span>
foods = [<span class="string">'broccoli'</span>, <span class="string">'spinach'</span>, <span class="string">'chocolate'</span>]
eat food <span class="keyword">for</span> food <span class="keyword">in</span> foods <span class="keyword">when</span> food <span class="keyword">isnt</span> <span class="string">'chocolate'</span>
</code></pre><pre><code><span class="keyword">var</span> courses, dish, food, foods, i, j, k, l, len, len1, len2, ref;

ref = [<span class="string">'toast'</span>, <span class="string">'cheese'</span>, <span class="string">'wine'</span>];
<span class="keyword">for</span> (j = <span class="number">0</span>, len = ref.length; j &lt; len; j++) {
  food = ref[j];
  eat(food);
}

courses = [<span class="string">'greens'</span>, <span class="string">'caviar'</span>, <span class="string">'truffles'</span>, <span class="string">'roast'</span>, <span class="string">'cake'</span>];

<span class="keyword">for</span> (i = k = <span class="number">0</span>, len1 = courses.length; k &lt; len1; i = ++k) {
  dish = courses[i];
  menu(i + <span class="number">1</span>, dish);
}

foods = [<span class="string">'broccoli'</span>, <span class="string">'spinach'</span>, <span class="string">'chocolate'</span>];

<span class="keyword">for</span> (l = <span class="number">0</span>, len2 = foods.length; l &lt; len2; l++) {
  food = foods[l];
  <span class="keyword">if</span> (food !== <span class="string">'chocolate'</span>) {
    eat(food);
  }
}
</code></pre><script>window.example1 = "# Eat lunch.\neat food for food in ['toast', 'cheese', 'wine']\n\n# Fine five course dining.\ncourses = ['greens', 'caviar', 'truffles', 'roast', 'cake']\nmenu i + 1, dish for dish, i in courses\n\n# Health conscious meal.\nfoods = ['broccoli', 'spinach', 'chocolate']\neat food for food in foods when food isnt 'chocolate'\n"</script><div class='minibutton load' onclick='javascript: loadConsole(example1);'>load</div><br class='clear' /></div><p>Comprehensions should be able to handle most places where you otherwise would use a loop, <strong>each</strong>/<strong>forEach</strong>, <strong>map</strong>, or <strong>select</strong>/<strong>filter</strong>, for example:<br>
<code>shortNames = (name for name in list when name.length &lt; 5)</code><br>
If you know the start and end of your loop, or would like to step through in fixed-size increments, you can use a range to specify the start and end of your comprehension.</p>
<div class='code'><pre><code>countdown = (num <span class="keyword">for</span> num <span class="keyword">in</span> [<span class="number">10.</span><span class="number">.1</span>])
</code></pre><pre><code><span class="keyword">var</span> countdown, num;

countdown = (<span class="function"><span class="keyword">function</span>(<span class="params"></span>) </span>{
  <span class="keyword">var</span> i, results;
  results = [];
  <span class="keyword">for</span> (num = i = <span class="number">10</span>; i &gt;= <span class="number">1</span>; num = --i) {
    results.push(num);
  }
  <span class="keyword">return</span> results;
})();
</code></pre><script>window.example2 = "countdown = (num for num in [10..1])\n"</script><div class='minibutton load' onclick='javascript: loadConsole(example2);'>load</div><div class="minibutton ok" onclick="javascript: var countdown, num;

countdown = (function() {
  var i, results;
  results = [];
  for (num = i = 10; i >= 1; num = --i) {
    results.push(num);
  }
  return results;
})();
;alert(countdown);">run: countdown</div><br class='clear' /></div><p>Note how because we are assigning the value of the comprehensions to a variable in the example above, CoffeeScript is collecting the result of each iteration into an array. Sometimes functions end with loops that are intended to run only for their side-effects. Be careful that you’re not accidentally returning the results of the comprehension in these cases, by adding a meaningful return value — like <code>true</code> — or <code>null</code>, to the bottom of your function.</p>
<p>To step through a range comprehension in fixed-size chunks, use <code>by</code>, for example:
<code>evens = (x for x in [0..10] by 2)</code></p>
<p>If you don’t need the current iteration value you may omit it:
<code>browser.closeCurrentTab() for [0...count]</code></p>
<p>Comprehensions can also be used to iterate over the keys and values in an object. Use <code>of</code> to signal comprehension over the properties of an object instead of the values in an array.</p>
<div class='code'><pre><code>yearsOld = max: <span class="number">10</span>, ida: <span class="number">9</span>, tim: <span class="number">11</span>

ages = <span class="keyword">for</span> child, age <span class="keyword">of</span> yearsOld
  <span class="string">"<span class="subst">#{child}</span> is <span class="subst">#{age}</span>"</span>
</code></pre><pre><code><span class="keyword">var</span> age, ages, child, yearsOld;

yearsOld = {
  <span class="attr">max</span>: <span class="number">10</span>,
  <span class="attr">ida</span>: <span class="number">9</span>,
  <span class="attr">tim</span>: <span class="number">11</span>
};

ages = (<span class="function"><span class="keyword">function</span>(<span class="params"></span>) </span>{
  <span class="keyword">var</span> results;
  results = [];
  <span class="keyword">for</span> (child <span class="keyword">in</span> yearsOld) {
    age = yearsOld[child];
    results.push(child + <span class="string">" is "</span> + age);
  }
  <span class="keyword">return</span> results;
})();
</code></pre><script>window.example3 = "yearsOld = max: 10, ida: 9, tim: 11\n\nages = for child, age of yearsOld\n  \"#{child} is #{age}\"\n"</script><div class='minibutton load' onclick='javascript: loadConsole(example3);'>load</div><div class="minibutton ok" onclick="javascript: var age, ages, child, yearsOld;

yearsOld = {
  max: 10,
  ida: 9,
  tim: 11
};

ages = (function() {
  var results;
  results = [];
  for (child in yearsOld) {
    age = yearsOld[child];
    results.push(child + &quot; is &quot; + age);
  }
  return results;
})();
;alert(ages.join(&quot;, &quot;));">run: ages.join(", ")</div><br class='clear' /></div><p>If you would like to iterate over just the keys that are defined on the object itself, by adding a <code>hasOwnProperty</code> check to avoid properties that may be inherited from the prototype, use <code>for own key, value of object</code>.</p>
<p>To iterate a generator function, use <code>from</code>. See <a href="#generator-iteration">Generator Functions</a>.</p>
<p>The only low-level loop that CoffeeScript provides is the <strong>while</strong> loop. The main difference from JavaScript is that the <strong>while</strong> loop can be used as an expression, returning an array containing the result of each iteration through the loop.</p>
<div class='code'><pre><code><span class="comment"># Econ 101</span>
<span class="keyword">if</span> <span class="keyword">this</span>.studyingEconomics
  buy()  <span class="keyword">while</span> supply &gt; demand
  sell() <span class="keyword">until</span> supply &gt; demand

<span class="comment"># Nursery Rhyme</span>
num = <span class="number">6</span>
lyrics = <span class="keyword">while</span> num -= <span class="number">1</span>
  <span class="string">"<span class="subst">#{num}</span> little monkeys, jumping on the bed.
    One fell out and bumped his head."</span>
</code></pre><pre><code><span class="keyword">var</span> lyrics, num;

<span class="keyword">if</span> (<span class="keyword">this</span>.studyingEconomics) {
  <span class="keyword">while</span> (supply &gt; demand) {
    buy();
  }
  <span class="keyword">while</span> (!(supply &gt; demand)) {
    sell();
  }
}

num = <span class="number">6</span>;

lyrics = (<span class="function"><span class="keyword">function</span>(<span class="params"></span>) </span>{
  <span class="keyword">var</span> results;
  results = [];
  <span class="keyword">while</span> (num -= <span class="number">1</span>) {
    results.push(num + <span class="string">" little monkeys, jumping on the bed. One fell out and bumped his head."</span>);
  }
  <span class="keyword">return</span> results;
})();
</code></pre><script>window.example4 = "# Econ 101\nif this.studyingEconomics\n  buy()  while supply > demand\n  sell() until supply > demand\n\n# Nursery Rhyme\nnum = 6\nlyrics = while num -= 1\n  \"#{num} little monkeys, jumping on the bed.\n    One fell out and bumped his head.\"\n"</script><div class='minibutton load' onclick='javascript: loadConsole(example4);'>load</div><div class="minibutton ok" onclick="javascript: var lyrics, num;

if (this.studyingEconomics) {
  while (supply > demand) {
    buy();
  }
  while (!(supply > demand)) {
    sell();
  }
}

num = 6;

lyrics = (function() {
  var results;
  results = [];
  while (num -= 1) {
    results.push(num + &quot; little monkeys, jumping on the bed. One fell out and bumped his head.&quot;);
  }
  return results;
})();
;alert(lyrics.join(&quot;\n&quot;));">run: lyrics.join("\n")</div><br class='clear' /></div><p>For readability, the <strong>until</strong> keyword is equivalent to <code>while not</code>, and the <strong>loop</strong> keyword is equivalent to <code>while true</code>.</p>
<p>When using a JavaScript loop to generate functions, it’s common to insert a closure wrapper in order to ensure that loop variables are closed over, and all the generated functions don’t just share the final values. CoffeeScript provides the <code>do</code> keyword, which immediately invokes a passed function, forwarding any arguments.</p>
<div class='code'><pre><code><span class="keyword">for</span> filename <span class="keyword">in</span> list
  <span class="keyword">do</span> (filename) -&gt;
    fs.readFile filename, <span class="function"><span class="params">(err, contents)</span> -&gt;</span>
      compile filename, contents.toString()
</code></pre><pre><code><span class="keyword">var</span> filename, fn, i, len;

fn = <span class="function"><span class="keyword">function</span>(<span class="params">filename</span>) </span>{
  <span class="keyword">return</span> fs.readFile(filename, <span class="function"><span class="keyword">function</span>(<span class="params">err, contents</span>) </span>{
    <span class="keyword">return</span> compile(filename, contents.toString());
  });
};
<span class="keyword">for</span> (i = <span class="number">0</span>, len = list.length; i &lt; len; i++) {
  filename = list[i];
  fn(filename);
}
</code></pre><script>window.example5 = "for filename in list\n  do (filename) ->\n    fs.readFile filename, (err, contents) ->\n      compile filename, contents.toString()\n"</script><div class='minibutton load' onclick='javascript: loadConsole(example5);'>load</div><br class='clear' /></div>
    <span class="bookmark" id="slices"></span>
      <h2>Array Slicing and Splicing with Ranges</h2>
<p>Ranges can also be used to extract slices of arrays. With two dots (<code>3..6</code>), the range is inclusive (<code>3, 4, 5, 6</code>); with three dots (<code>3...6</code>), the range excludes the end (<code>3, 4, 5</code>). Slices indices have useful defaults. An omitted first index defaults to zero and an omitted second index defaults to the size of the array.</p>
<div class='code'><pre><code>numbers = [<span class="number">1</span>, <span class="number">2</span>, <span class="number">3</span>, <span class="number">4</span>, <span class="number">5</span>, <span class="number">6</span>, <span class="number">7</span>, <span class="number">8</span>, <span class="number">9</span>]

start   = numbers[<span class="number">0.</span><span class="number">.2</span>]

middle  = numbers[<span class="number">3.</span>..<span class="number">-2</span>]

end     = numbers[<span class="number">-2.</span>.]

copy    = numbers[..]
</code></pre><pre><code><span class="keyword">var</span> copy, end, middle, numbers, start;

numbers = [<span class="number">1</span>, <span class="number">2</span>, <span class="number">3</span>, <span class="number">4</span>, <span class="number">5</span>, <span class="number">6</span>, <span class="number">7</span>, <span class="number">8</span>, <span class="number">9</span>];

start = numbers.slice(<span class="number">0</span>, <span class="number">3</span>);

middle = numbers.slice(<span class="number">3</span>, <span class="number">-2</span>);

end = numbers.slice(<span class="number">-2</span>);

copy = numbers.slice(<span class="number">0</span>);
</code></pre><script>window.example1 = "numbers = [1, 2, 3, 4, 5, 6, 7, 8, 9]\n\nstart   = numbers[0..2]\n\nmiddle  = numbers[3...-2]\n\nend     = numbers[-2..]\n\ncopy    = numbers[..]\n"</script><div class='minibutton load' onclick='javascript: loadConsole(example1);'>load</div><div class="minibutton ok" onclick="javascript: var copy, end, middle, numbers, start;

numbers = [1, 2, 3, 4, 5, 6, 7, 8, 9];

start = numbers.slice(0, 3);

middle = numbers.slice(3, -2);

end = numbers.slice(-2);

copy = numbers.slice(0);
;alert(middle);">run: middle</div><br class='clear' /></div><p>The same syntax can be used with assignment to replace a segment of an array with new values, splicing it.</p>
<div class='code'><pre><code>numbers = [<span class="number">0</span>, <span class="number">1</span>, <span class="number">2</span>, <span class="number">3</span>, <span class="number">4</span>, <span class="number">5</span>, <span class="number">6</span>, <span class="number">7</span>, <span class="number">8</span>, <span class="number">9</span>]

numbers[<span class="number">3.</span><span class="number">.6</span>] = [<span class="number">-3</span>, <span class="number">-4</span>, <span class="number">-5</span>, <span class="number">-6</span>]
</code></pre><pre><code><span class="keyword">var</span> numbers, ref;

numbers = [<span class="number">0</span>, <span class="number">1</span>, <span class="number">2</span>, <span class="number">3</span>, <span class="number">4</span>, <span class="number">5</span>, <span class="number">6</span>, <span class="number">7</span>, <span class="number">8</span>, <span class="number">9</span>];

[].splice.apply(numbers, [<span class="number">3</span>, <span class="number">4</span>].concat(ref = [<span class="number">-3</span>, <span class="number">-4</span>, <span class="number">-5</span>, <span class="number">-6</span>])), ref;
</code></pre><script>window.example2 = "numbers = [0, 1, 2, 3, 4, 5, 6, 7, 8, 9]\n\nnumbers[3..6] = [-3, -4, -5, -6]\n"</script><div class='minibutton load' onclick='javascript: loadConsole(example2);'>load</div><div class="minibutton ok" onclick="javascript: var numbers, ref;

numbers = [0, 1, 2, 3, 4, 5, 6, 7, 8, 9];

[].splice.apply(numbers, [3, 4].concat(ref = [-3, -4, -5, -6])), ref;
;alert(numbers);">run: numbers</div><br class='clear' /></div><p>Note that JavaScript strings are immutable, and can’t be spliced.</p>

    <span class="bookmark" id="expressions"></span>
      <h2>Everything is an Expression (at least, as much as possible)</h2>
<p>You might have noticed how even though we don’t add return statements to CoffeeScript functions, they nonetheless return their final value. The CoffeeScript compiler tries to make sure that all statements in the language can be used as expressions. Watch how the <code>return</code> gets pushed down into each possible branch of execution in the function below.</p>
<div class='code'><pre><code><span class="function"><span class="title">grade</span> = <span class="params">(student)</span> -&gt;</span>
  <span class="keyword">if</span> student.excellentWork
    <span class="string">"A+"</span>
  <span class="keyword">else</span> <span class="keyword">if</span> student.okayStuff
    <span class="keyword">if</span> student.triedHard <span class="keyword">then</span> <span class="string">"B"</span> <span class="keyword">else</span> <span class="string">"B-"</span>
  <span class="keyword">else</span>
    <span class="string">"C"</span>

eldest = <span class="keyword">if</span> <span class="number">24</span> &gt; <span class="number">21</span> <span class="keyword">then</span> <span class="string">"Liz"</span> <span class="keyword">else</span> <span class="string">"Ike"</span>
</code></pre><pre><code><span class="keyword">var</span> eldest, grade;

grade = <span class="function"><span class="keyword">function</span>(<span class="params">student</span>) </span>{
  <span class="keyword">if</span> (student.excellentWork) {
    <span class="keyword">return</span> <span class="string">"A+"</span>;
  } <span class="keyword">else</span> <span class="keyword">if</span> (student.okayStuff) {
    <span class="keyword">if</span> (student.triedHard) {
      <span class="keyword">return</span> <span class="string">"B"</span>;
    } <span class="keyword">else</span> {
      <span class="keyword">return</span> <span class="string">"B-"</span>;
    }
  } <span class="keyword">else</span> {
    <span class="keyword">return</span> <span class="string">"C"</span>;
  }
};

eldest = <span class="number">24</span> &gt; <span class="number">21</span> ? <span class="string">"Liz"</span> : <span class="string">"Ike"</span>;
</code></pre><script>window.example1 = "grade = (student) ->\n  if student.excellentWork\n    \"A+\"\n  else if student.okayStuff\n    if student.triedHard then \"B\" else \"B-\"\n  else\n    \"C\"\n\neldest = if 24 > 21 then \"Liz\" else \"Ike\"\n"</script><div class='minibutton load' onclick='javascript: loadConsole(example1);'>load</div><div class="minibutton ok" onclick="javascript: var eldest, grade;

grade = function(student) {
  if (student.excellentWork) {
    return &quot;A+&quot;;
  } else if (student.okayStuff) {
    if (student.triedHard) {
      return &quot;B&quot;;
    } else {
      return &quot;B-&quot;;
    }
  } else {
    return &quot;C&quot;;
  }
};

eldest = 24 > 21 ? &quot;Liz&quot; : &quot;Ike&quot;;
;alert(eldest);">run: eldest</div><br class='clear' /></div><p>Even though functions will always return their final value, it’s both possible and encouraged to return early from a function body writing out the explicit return (<code>return value</code>), when you know that you’re done.</p>
<p>Because variable declarations occur at the top of scope, assignment can be used within expressions, even for variables that haven’t been seen before:</p>
<div class='code'><pre><code>six = (one = <span class="number">1</span>) + (two = <span class="number">2</span>) + (three = <span class="number">3</span>)
</code></pre><pre><code><span class="keyword">var</span> one, six, three, two;

six = (one = <span class="number">1</span>) + (two = <span class="number">2</span>) + (three = <span class="number">3</span>);
</code></pre><script>window.example2 = "six = (one = 1) + (two = 2) + (three = 3)\n"</script><div class='minibutton load' onclick='javascript: loadConsole(example2);'>load</div><div class="minibutton ok" onclick="javascript: var one, six, three, two;

six = (one = 1) + (two = 2) + (three = 3);
;alert(six);">run: six</div><br class='clear' /></div><p>Things that would otherwise be statements in JavaScript, when used as part of an expression in CoffeeScript, are converted into expressions by wrapping them in a closure. This lets you do useful things, like assign the result of a comprehension to a variable:</p>
<div class='code'><pre><code><span class="comment"># The first ten global properties.</span>

globals = (name <span class="keyword">for</span> name <span class="keyword">of</span> <span class="built_in">window</span>)[<span class="number">0.</span>.<span class="number">.10</span>]
</code></pre><pre><code><span class="keyword">var</span> globals, name;

globals = ((<span class="function"><span class="keyword">function</span>(<span class="params"></span>) </span>{
  <span class="keyword">var</span> results;
  results = [];
  <span class="keyword">for</span> (name <span class="keyword">in</span> <span class="built_in">window</span>) {
    results.push(name);
  }
  <span class="keyword">return</span> results;
})()).slice(<span class="number">0</span>, <span class="number">10</span>);
</code></pre><script>window.example3 = "# The first ten global properties.\n\nglobals = (name for name of window)[0...10]\n"</script><div class='minibutton load' onclick='javascript: loadConsole(example3);'>load</div><div class="minibutton ok" onclick="javascript: var globals, name;

globals = ((function() {
  var results;
  results = [];
  for (name in window) {
    results.push(name);
  }
  return results;
})()).slice(0, 10);
;alert(globals);">run: globals</div><br class='clear' /></div><p>As well as silly things, like passing a <strong>try/catch</strong> statement directly into a function call:</p>
<div class='code'><pre><code>alert(
  <span class="keyword">try</span>
    nonexistent / <span class="literal">undefined</span>
  <span class="keyword">catch</span> error
    <span class="string">"And the error is ... <span class="subst">#{error}</span>"</span>
)
</code></pre><pre><code><span class="keyword">var</span> error;

alert((<span class="function"><span class="keyword">function</span>(<span class="params"></span>) </span>{
  <span class="keyword">try</span> {
    <span class="keyword">return</span> nonexistent / <span class="keyword">void</span> <span class="number">0</span>;
  } <span class="keyword">catch</span> (error1) {
    error = error1;
    <span class="keyword">return</span> <span class="string">"And the error is ... "</span> + error;
  }
})());
</code></pre><script>window.example4 = "alert(\n  try\n    nonexistent / undefined\n  catch error\n    \"And the error is ... #{error}\"\n)\n"</script><div class='minibutton load' onclick='javascript: loadConsole(example4);'>load</div><div class="minibutton ok" onclick="javascript: var error;

alert((function() {
  try {
    return nonexistent / void 0;
  } catch (error1) {
    error = error1;
    return &quot;And the error is ... &quot; + error;
  }
})());
;">run</div><br class='clear' /></div><p>There are a handful of statements in JavaScript that can’t be meaningfully converted into expressions, namely <code>break</code>, <code>continue</code>, and <code>return</code>. If you make use of them within a block of code, CoffeeScript won’t try to perform the conversion.</p>

    <span class="bookmark" id="operators"></span>
      <h2>Operators and Aliases</h2>
<p>Because the <code>==</code> operator frequently causes undesirable coercion, is intransitive, and has a different meaning than in other languages, CoffeeScript compiles <code>==</code> into <code>===</code>, and <code>!=</code> into <code>!==</code>. In addition, <code>is</code> compiles into <code>===</code>, and <code>isnt</code> into <code>!==</code>.</p>
<p>You can use <code>not</code> as an alias for <code>!</code>.</p>
<p>For logic, <code>and</code> compiles to <code>&amp;&amp;</code>, and <code>or</code> into <code>||</code>.</p>
<p>Instead of a newline or semicolon, <code>then</code> can be used to separate conditions from expressions, in <strong>while</strong>, <strong>if</strong>/<strong>else</strong>, and <strong>switch</strong>/<strong>when</strong> statements.</p>
<p>As in <a href="http://yaml.org/">YAML</a>, <code>on</code> and <code>yes</code> are the same as boolean <code>true</code>, while <code>off</code> and <code>no</code> are boolean <code>false</code>.</p>
<p><code>unless</code> can be used as the inverse of <code>if</code>.</p>
<p>As a shortcut for <code>this.property</code>, you can use <code>@property</code>.</p>
<p>You can use <code>in</code> to test for array presence, and <code>of</code> to test for JavaScript object-key presence.</p>
<p>To simplify math expressions, <code>**</code> can be used for exponentiation and <code>//</code> performs integer division. <code>%</code> works just like in JavaScript, while <code>%%</code> provides <a href="http://en.wikipedia.org/wiki/Modulo_operation">“dividend dependent modulo”</a>:</p>
<div class='code'><pre><code><span class="number">-7</span> % <span class="number">5</span> == <span class="number">-2</span> <span class="comment"># The remainder of 7 / 5</span>
<span class="number">-7</span> %% <span class="number">5</span> == <span class="number">3</span> <span class="comment"># n %% 5 is always between 0 and 4</span>

tabs.selectTabAtIndex((tabs.currentIndex - count) %% tabs.length)
</code></pre><pre><code><span class="keyword">var</span> modulo = <span class="function"><span class="keyword">function</span>(<span class="params">a, b</span>) </span>{ <span class="keyword">return</span> (+a % (b = +b) + b) % b; };

<span class="number">-7</span> % <span class="number">5</span> === <span class="number">-2</span>;

modulo(<span class="number">-7</span>, <span class="number">5</span>) === <span class="number">3</span>;

tabs.selectTabAtIndex(modulo(tabs.currentIndex - count, tabs.length));
</code></pre><script>window.example1 = "-7 % 5 == -2 # The remainder of 7 / 5\n-7 %% 5 == 3 # n %% 5 is always between 0 and 4\n\ntabs.selectTabAtIndex((tabs.currentIndex - count) %% tabs.length)\n"</script><div class='minibutton load' onclick='javascript: loadConsole(example1);'>load</div><br class='clear' /></div><p>All together now:</p>
<table>
<thead>
<tr>
<th>CoffeeScript</th>
<th>JavaScript</th>
</tr>
</thead>
<tbody>
<tr>
<td><code>is</code></td>
<td><code>===</code></td>
</tr>
<tr>
<td><code>isnt</code></td>
<td><code>!==</code></td>
</tr>
<tr>
<td><code>not</code></td>
<td><code>!</code></td>
</tr>
<tr>
<td><code>and</code></td>
<td><code>&amp;&amp;</code></td>
</tr>
<tr>
<td><code>or</code></td>
<td><code>||</code></td>
</tr>
<tr>
<td><code>true</code>, <code>yes</code>, <code>on</code></td>
<td><code>true</code></td>
</tr>
<tr>
<td><code>false</code>, <code>no</code>, <code>off</code> </td>
<td><code>false</code></td>
</tr>
<tr>
<td><code>@</code>, <code>this</code></td>
<td><code>this</code></td>
</tr>
<tr>
<td><code>of</code></td>
<td><code>in</code></td>
</tr>
<tr>
<td><code>in</code></td>
<td><em>no JS equivalent</em></td>
</tr>
<tr>
<td><code>a ** b</code></td>
<td><code>Math.pow(a, b)</code></td>
</tr>
<tr>
<td><code>a // b</code></td>
<td><code>Math.floor(a / b)</code></td>
</tr>
<tr>
<td><code>a %% b</code></td>
<td><code>(a % b + b) % b</code></td>
</tr>
</tbody>
</table>
<div class='code'><pre><code>launch() <span class="keyword">if</span> ignition <span class="keyword">is</span> <span class="literal">on</span>

volume = <span class="number">10</span> <span class="keyword">if</span> band <span class="keyword">isnt</span> SpinalTap

letTheWildRumpusBegin() <span class="keyword">unless</span> answer <span class="keyword">is</span> <span class="literal">no</span>

<span class="keyword">if</span> car.speed &lt; limit <span class="keyword">then</span> accelerate()

winner = <span class="literal">yes</span> <span class="keyword">if</span> pick <span class="keyword">in</span> [<span class="number">47</span>, <span class="number">92</span>, <span class="number">13</span>]

<span class="built_in">print</span> inspect <span class="string">"My name is <span class="subst">#{@name}</span>"</span>
</code></pre><pre><code><span class="keyword">var</span> volume, winner;

<span class="keyword">if</span> (ignition === <span class="literal">true</span>) {
  launch();
}

<span class="keyword">if</span> (band !== SpinalTap) {
  volume = <span class="number">10</span>;
}

<span class="keyword">if</span> (answer !== <span class="literal">false</span>) {
  letTheWildRumpusBegin();
}

<span class="keyword">if</span> (car.speed &lt; limit) {
  accelerate();
}

<span class="keyword">if</span> (pick === <span class="number">47</span> || pick === <span class="number">92</span> || pick === <span class="number">13</span>) {
  winner = <span class="literal">true</span>;
}

print(inspect(<span class="string">"My name is "</span> + <span class="keyword">this</span>.name));
</code></pre><script>window.example2 = "launch() if ignition is on\n\nvolume = 10 if band isnt SpinalTap\n\nletTheWildRumpusBegin() unless answer is no\n\nif car.speed < limit then accelerate()\n\nwinner = yes if pick in [47, 92, 13]\n\nprint inspect \"My name is #{@name}\"\n"</script><div class='minibutton load' onclick='javascript: loadConsole(example2);'>load</div><br class='clear' /></div>
    <span class="bookmark" id="existential-operator"></span>
      <h2>The Existential Operator</h2>
<p>It’s a little difficult to check for the existence of a variable in JavaScript. <code>if (variable) …</code> comes close, but fails for zero, the empty string, and false. CoffeeScript’s existential operator <code>?</code> returns true unless a variable is <strong>null</strong> or <strong>undefined</strong>, which makes it analogous to Ruby’s <code>nil?</code></p>
<p>It can also be used for safer conditional assignment than <code>||=</code> provides, for cases where you may be handling numbers or strings.</p>
<div class='code'><pre><code>solipsism = <span class="literal">true</span> <span class="keyword">if</span> mind? <span class="keyword">and</span> <span class="keyword">not</span> world?

speed = <span class="number">0</span>
speed ?= <span class="number">15</span>

footprints = yeti ? <span class="string">"bear"</span>
</code></pre><pre><code><span class="keyword">var</span> footprints, solipsism, speed;

<span class="keyword">if</span> ((<span class="keyword">typeof</span> mind !== <span class="string">"undefined"</span> &amp;&amp; mind !== <span class="literal">null</span>) &amp;&amp; (<span class="keyword">typeof</span> world === <span class="string">"undefined"</span> || world === <span class="literal">null</span>)) {
  solipsism = <span class="literal">true</span>;
}

speed = <span class="number">0</span>;

<span class="keyword">if</span> (speed == <span class="literal">null</span>) {
  speed = <span class="number">15</span>;
}

footprints = <span class="keyword">typeof</span> yeti !== <span class="string">"undefined"</span> &amp;&amp; yeti !== <span class="literal">null</span> ? yeti : <span class="string">"bear"</span>;
</code></pre><script>window.example1 = "solipsism = true if mind? and not world?\n\nspeed = 0\nspeed ?= 15\n\nfootprints = yeti ? \"bear\"\n"</script><div class='minibutton load' onclick='javascript: loadConsole(example1);'>load</div><div class="minibutton ok" onclick="javascript: var footprints, solipsism, speed;

if ((typeof mind !== &quot;undefined&quot; && mind !== null) && (typeof world === &quot;undefined&quot; || world === null)) {
  solipsism = true;
}

speed = 0;

if (speed == null) {
  speed = 15;
}

footprints = typeof yeti !== &quot;undefined&quot; && yeti !== null ? yeti : &quot;bear&quot;;
;alert(footprints);">run: footprints</div><br class='clear' /></div><p>The accessor variant of the existential operator <code>?.</code> can be used to soak up null references in a chain of properties. Use it instead of the dot accessor <code>.</code> in cases where the base value may be <strong>null</strong> or <strong>undefined</strong>. If all of the properties exist then you’ll get the expected result, if the chain is broken, <strong>undefined</strong> is returned instead of the <strong>TypeError</strong> that would be raised otherwise.</p>
<div class='code'><pre><code>zip = lottery.drawWinner?().address?.zipcode
</code></pre><pre><code><span class="keyword">var</span> ref, zip;

zip = <span class="keyword">typeof</span> lottery.drawWinner === <span class="string">"function"</span> ? (ref = lottery.drawWinner().address) != <span class="literal">null</span> ? ref.zipcode : <span class="keyword">void</span> <span class="number">0</span> : <span class="keyword">void</span> <span class="number">0</span>;
</code></pre><script>window.example2 = "zip = lottery.drawWinner?().address?.zipcode\n"</script><div class='minibutton load' onclick='javascript: loadConsole(example2);'>load</div><br class='clear' /></div><p>Soaking up nulls is similar to Ruby’s <a href="https://rubygems.org/gems/andand">andand gem</a>, and to the <a href="http://docs.groovy-lang.org/latest/html/documentation/index.html#_safe_navigation_operator">safe navigation operator</a> in Groovy.</p>

    <span class="bookmark" id="classes"></span>
      <h2>Classes, Inheritance, and Super</h2>
<p>JavaScript’s prototypal inheritance has always been a bit of a brain-bender, with a whole family tree of libraries that provide a cleaner syntax for classical inheritance on top of JavaScript’s prototypes: <a href="http://code.google.com/p/base2/">Base2</a>, <a href="http://prototypejs.org/">Prototype.js</a>, <a href="http://jsclass.jcoglan.com/">JS.Class</a>, etc. The libraries provide syntactic sugar, but the built-in inheritance would be completely usable if it weren’t for a couple of small exceptions: it’s awkward to call <strong>super</strong> (the prototype object’s implementation of the current function), and it’s awkward to correctly set the prototype chain.</p>
<p>Instead of repetitively attaching functions to a prototype, CoffeeScript provides a basic <code>class</code> structure that allows you to name your class, set the superclass, assign prototypal properties, and define the constructor, in a single assignable expression.</p>
<p>Constructor functions are named, to better support helpful stack traces. In the first class in the example below, <code>this.constructor.name is &quot;Animal&quot;</code>.</p>
<div class='code'><pre><code><span class="class"><span class="keyword">class</span> <span class="title">Animal</span></span>
  constructor: <span class="function"><span class="params">(@name)</span> -&gt;</span>

  move: <span class="function"><span class="params">(meters)</span> -&gt;</span>
    alert @name + <span class="string">" moved <span class="subst">#{meters}</span>m."</span>

<span class="class"><span class="keyword">class</span> <span class="title">Snake</span> <span class="keyword">extends</span> <span class="title">Animal</span></span>
  move: <span class="function">-&gt;</span>
    alert <span class="string">"Slithering..."</span>
    <span class="keyword">super</span> <span class="number">5</span>

<span class="class"><span class="keyword">class</span> <span class="title">Horse</span> <span class="keyword">extends</span> <span class="title">Animal</span></span>
  move: <span class="function">-&gt;</span>
    alert <span class="string">"Galloping..."</span>
    <span class="keyword">super</span> <span class="number">45</span>

sam = <span class="keyword">new</span> Snake <span class="string">"Sammy the Python"</span>
tom = <span class="keyword">new</span> Horse <span class="string">"Tommy the Palomino"</span>

sam.move()
tom.move()
</code></pre><pre><code><span class="keyword">var</span> Animal, Horse, Snake, sam, tom,
  extend = <span class="function"><span class="keyword">function</span>(<span class="params">child, parent</span>) </span>{ <span class="keyword">for</span> (<span class="keyword">var</span> key <span class="keyword">in</span> parent) { <span class="keyword">if</span> (hasProp.call(parent, key)) child[key] = parent[key]; } <span class="function"><span class="keyword">function</span> <span class="title">ctor</span>(<span class="params"></span>) </span>{ <span class="keyword">this</span>.constructor = child; } ctor.prototype = parent.prototype; child.prototype = <span class="keyword">new</span> ctor(); child.__super__ = parent.prototype; <span class="keyword">return</span> child; },
  hasProp = {}.hasOwnProperty;

Animal = (<span class="function"><span class="keyword">function</span>(<span class="params"></span>) </span>{
  <span class="function"><span class="keyword">function</span> <span class="title">Animal</span>(<span class="params">name</span>) </span>{
    <span class="keyword">this</span>.name = name;
  }

  Animal.prototype.move = <span class="function"><span class="keyword">function</span>(<span class="params">meters</span>) </span>{
    <span class="keyword">return</span> alert(<span class="keyword">this</span>.name + (<span class="string">" moved "</span> + meters + <span class="string">"m."</span>));
  };

  <span class="keyword">return</span> Animal;

})();

Snake = (<span class="function"><span class="keyword">function</span>(<span class="params">superClass</span>) </span>{
  extend(Snake, superClass);

  <span class="function"><span class="keyword">function</span> <span class="title">Snake</span>(<span class="params"></span>) </span>{
    <span class="keyword">return</span> Snake.__super__.constructor.apply(<span class="keyword">this</span>, <span class="built_in">arguments</span>);
  }

  Snake.prototype.move = <span class="function"><span class="keyword">function</span>(<span class="params"></span>) </span>{
    alert(<span class="string">"Slithering..."</span>);
    <span class="keyword">return</span> Snake.__super__.move.call(<span class="keyword">this</span>, <span class="number">5</span>);
  };

  <span class="keyword">return</span> Snake;

})(Animal);

Horse = (<span class="function"><span class="keyword">function</span>(<span class="params">superClass</span>) </span>{
  extend(Horse, superClass);

  <span class="function"><span class="keyword">function</span> <span class="title">Horse</span>(<span class="params"></span>) </span>{
    <span class="keyword">return</span> Horse.__super__.constructor.apply(<span class="keyword">this</span>, <span class="built_in">arguments</span>);
  }

  Horse.prototype.move = <span class="function"><span class="keyword">function</span>(<span class="params"></span>) </span>{
    alert(<span class="string">"Galloping..."</span>);
    <span class="keyword">return</span> Horse.__super__.move.call(<span class="keyword">this</span>, <span class="number">45</span>);
  };

  <span class="keyword">return</span> Horse;

})(Animal);

sam = <span class="keyword">new</span> Snake(<span class="string">"Sammy the Python"</span>);

tom = <span class="keyword">new</span> Horse(<span class="string">"Tommy the Palomino"</span>);

sam.move();

tom.move();
</code></pre><script>window.example1 = "class Animal\n  constructor: (@name) ->\n\n  move: (meters) ->\n    alert @name + \" moved #{meters}m.\"\n\nclass Snake extends Animal\n  move: ->\n    alert \"Slithering...\"\n    super 5\n\nclass Horse extends Animal\n  move: ->\n    alert \"Galloping...\"\n    super 45\n\nsam = new Snake \"Sammy the Python\"\ntom = new Horse \"Tommy the Palomino\"\n\nsam.move()\ntom.move()\n"</script><div class='minibutton load' onclick='javascript: loadConsole(example1);'>load</div><div class="minibutton ok" onclick="javascript: var Animal, Horse, Snake, sam, tom,
  extend = function(child, parent) { for (var key in parent) { if (hasProp.call(parent, key)) child[key] = parent[key]; } function ctor() { this.constructor = child; } ctor.prototype = parent.prototype; child.prototype = new ctor(); child.__super__ = parent.prototype; return child; },
  hasProp = {}.hasOwnProperty;

Animal = (function() {
  function Animal(name) {
    this.name = name;
  }

  Animal.prototype.move = function(meters) {
    return alert(this.name + (&quot; moved &quot; + meters + &quot;m.&quot;));
  };

  return Animal;

})();

Snake = (function(superClass) {
  extend(Snake, superClass);

  function Snake() {
    return Snake.__super__.constructor.apply(this, arguments);
  }

  Snake.prototype.move = function() {
    alert(&quot;Slithering...&quot;);
    return Snake.__super__.move.call(this, 5);
  };

  return Snake;

})(Animal);

Horse = (function(superClass) {
  extend(Horse, superClass);

  function Horse() {
    return Horse.__super__.constructor.apply(this, arguments);
  }

  Horse.prototype.move = function() {
    alert(&quot;Galloping...&quot;);
    return Horse.__super__.move.call(this, 45);
  };

  return Horse;

})(Animal);

sam = new Snake(&quot;Sammy the Python&quot;);

tom = new Horse(&quot;Tommy the Palomino&quot;);

sam.move();

tom.move();
;">run</div><br class='clear' /></div><p>If structuring your prototypes classically isn’t your cup of tea, CoffeeScript provides a couple of lower-level conveniences. The <code>extends</code> operator helps with proper prototype setup, and can be used to create an inheritance chain between any pair of constructor functions; <code>::</code> gives you quick access to an object’s prototype; and <code>super()</code> is converted into a call against the immediate ancestor’s method of the same name.</p>
<div class='code'><pre><code>String::dasherize = <span class="function">-&gt;</span>
  <span class="keyword">this</span>.replace <span class="regexp">/_/g</span>, <span class="string">"-"</span>
</code></pre><pre><code><span class="built_in">String</span>.prototype.dasherize = <span class="function"><span class="keyword">function</span>(<span class="params"></span>) </span>{
  <span class="keyword">return</span> <span class="keyword">this</span>.replace(<span class="regexp">/_/g</span>, <span class="string">"-"</span>);
};
</code></pre><script>window.example2 = "String::dasherize = ->\n  this.replace /_/g, \"-\"\n"</script><div class='minibutton load' onclick='javascript: loadConsole(example2);'>load</div><div class="minibutton ok" onclick="javascript: String.prototype.dasherize = function() {
  return this.replace(/_/g, &quot;-&quot;);
};
;alert(&quot;one_two&quot;.dasherize());">run: "one_two".dasherize()</div><br class='clear' /></div><p>Finally, class definitions are blocks of executable code, which make for interesting metaprogramming possibilities. Because in the context of a class definition, <code>this</code> is the class object itself (the constructor function), you can assign static properties by using
<code>@property: value</code>, and call functions defined in parent classes: <code>@attr 'title', type: 'text'</code></p>

    <span class="bookmark" id="destructuring"></span>
      <h2>Destructuring Assignment</h2>
<p>Just like JavaScript (since ES2015), CoffeeScript has destructuring assignment syntax. When you assign an array or object literal to a value, CoffeeScript breaks up and matches both sides against each other, assigning the values on the right to the variables on the left. In the simplest case, it can be used for parallel assignment:</p>
<div class='code'><pre><code>theBait   = <span class="number">1000</span>
theSwitch = <span class="number">0</span>

[theBait, theSwitch] = [theSwitch, theBait]
</code></pre><pre><code><span class="keyword">var</span> ref, theBait, theSwitch;

theBait = <span class="number">1000</span>;

theSwitch = <span class="number">0</span>;

ref = [theSwitch, theBait], theBait = ref[<span class="number">0</span>], theSwitch = ref[<span class="number">1</span>];
</code></pre><script>window.example1 = "theBait   = 1000\ntheSwitch = 0\n\n[theBait, theSwitch] = [theSwitch, theBait]\n"</script><div class='minibutton load' onclick='javascript: loadConsole(example1);'>load</div><div class="minibutton ok" onclick="javascript: var ref, theBait, theSwitch;

theBait = 1000;

theSwitch = 0;

ref = [theSwitch, theBait], theBait = ref[0], theSwitch = ref[1];
;alert(theBait);">run: theBait</div><br class='clear' /></div><p>But it’s also helpful for dealing with functions that return multiple values.</p>
<div class='code'><pre><code><span class="function"><span class="title">weatherReport</span> = <span class="params">(location)</span> -&gt;</span>
  <span class="comment"># Make an Ajax request to fetch the weather...</span>
  [location, <span class="number">72</span>, <span class="string">"Mostly Sunny"</span>]

[city, temp, forecast] = weatherReport <span class="string">"Berkeley, CA"</span>
</code></pre><pre><code><span class="keyword">var</span> city, forecast, ref, temp, weatherReport;

weatherReport = <span class="function"><span class="keyword">function</span>(<span class="params">location</span>) </span>{
  <span class="keyword">return</span> [location, <span class="number">72</span>, <span class="string">"Mostly Sunny"</span>];
};

ref = weatherReport(<span class="string">"Berkeley, CA"</span>), city = ref[<span class="number">0</span>], temp = ref[<span class="number">1</span>], forecast = ref[<span class="number">2</span>];
</code></pre><script>window.example2 = "weatherReport = (location) ->\n  # Make an Ajax request to fetch the weather...\n  [location, 72, \"Mostly Sunny\"]\n\n[city, temp, forecast] = weatherReport \"Berkeley, CA\"\n"</script><div class='minibutton load' onclick='javascript: loadConsole(example2);'>load</div><div class="minibutton ok" onclick="javascript: var city, forecast, ref, temp, weatherReport;

weatherReport = function(location) {
  return [location, 72, &quot;Mostly Sunny&quot;];
};

ref = weatherReport(&quot;Berkeley, CA&quot;), city = ref[0], temp = ref[1], forecast = ref[2];
;alert(forecast);">run: forecast</div><br class='clear' /></div><p>Destructuring assignment can be used with any depth of array and object nesting, to help pull out deeply nested properties.</p>
<div class='code'><pre><code>futurists =
  sculptor: <span class="string">"Umberto Boccioni"</span>
  painter:  <span class="string">"Vladimir Burliuk"</span>
  poet:
    name:   <span class="string">"F.T. Marinetti"</span>
    address: [
      <span class="string">"Via Roma 42R"</span>
      <span class="string">"Bellagio, Italy 22021"</span>
    ]

{sculptor} = futurists

{poet: {name, address: [street, city]}} = futurists
</code></pre><pre><code><span class="keyword">var</span> city, futurists, name, ref, ref1, sculptor, street;

futurists = {
  <span class="attr">sculptor</span>: <span class="string">"Umberto Boccioni"</span>,
  <span class="attr">painter</span>: <span class="string">"Vladimir Burliuk"</span>,
  <span class="attr">poet</span>: {
    <span class="attr">name</span>: <span class="string">"F.T. Marinetti"</span>,
    <span class="attr">address</span>: [<span class="string">"Via Roma 42R"</span>, <span class="string">"Bellagio, Italy 22021"</span>]
  }
};

sculptor = futurists.sculptor;

ref = futurists.poet, name = ref.name, (ref1 = ref.address, street = ref1[<span class="number">0</span>], city = ref1[<span class="number">1</span>]);
</code></pre><script>window.example3 = "futurists =\n  sculptor: \"Umberto Boccioni\"\n  painter:  \"Vladimir Burliuk\"\n  poet:\n    name:   \"F.T. Marinetti\"\n    address: [\n      \"Via Roma 42R\"\n      \"Bellagio, Italy 22021\"\n    ]\n\n{sculptor} = futurists\n\n{poet: {name, address: [street, city]}} = futurists\n"</script><div class='minibutton load' onclick='javascript: loadConsole(example3);'>load</div><div class="minibutton ok" onclick="javascript: var city, futurists, name, ref, ref1, sculptor, street;

futurists = {
  sculptor: &quot;Umberto Boccioni&quot;,
  painter: &quot;Vladimir Burliuk&quot;,
  poet: {
    name: &quot;F.T. Marinetti&quot;,
    address: [&quot;Via Roma 42R&quot;, &quot;Bellagio, Italy 22021&quot;]
  }
};

sculptor = futurists.sculptor;

ref = futurists.poet, name = ref.name, (ref1 = ref.address, street = ref1[0], city = ref1[1]);
;alert(name + &quot;-&quot; + street);">run: name + "-" + street</div><br class='clear' /></div><p>Destructuring assignment can even be combined with splats.</p>
<div class='code'><pre><code>tag = <span class="string">"&lt;impossible&gt;"</span>

[open, contents..., close] = tag.split(<span class="string">""</span>)
</code></pre><pre><code><span class="keyword">var</span> close, contents, i, open, ref, tag,
  slice = [].slice;

tag = <span class="string">"&lt;impossible&gt;"</span>;

ref = tag.split(<span class="string">""</span>), open = ref[<span class="number">0</span>], contents = <span class="number">3</span> &lt;= ref.length ? slice.call(ref, <span class="number">1</span>, i = ref.length - <span class="number">1</span>) : (i = <span class="number">1</span>, []), close = ref[i++];
</code></pre><script>window.example4 = "tag = \"<impossible>\"\n\n[open, contents..., close] = tag.split(\"\")\n"</script><div class='minibutton load' onclick='javascript: loadConsole(example4);'>load</div><div class="minibutton ok" onclick="javascript: var close, contents, i, open, ref, tag,
  slice = [].slice;

tag = &quot;<impossible>&quot;;

ref = tag.split(&quot;&quot;), open = ref[0], contents = 3 <= ref.length ? slice.call(ref, 1, i = ref.length - 1) : (i = 1, []), close = ref[i++];
;alert(contents.join(&quot;&quot;));">run: contents.join("")</div><br class='clear' /></div><p>Expansion can be used to retrieve elements from the end of an array without having to assign the rest of its values. It works in function parameter lists as well.</p>
<div class='code'><pre><code>text = <span class="string">"Every literary critic believes he will
        outwit history and have the last word"</span>

[first, ..., last] = text.split <span class="string">" "</span>
</code></pre><pre><code><span class="keyword">var</span> first, last, ref, text;

text = <span class="string">"Every literary critic believes he will outwit history and have the last word"</span>;

ref = text.split(<span class="string">" "</span>), first = ref[<span class="number">0</span>], last = ref[ref.length - <span class="number">1</span>];
</code></pre><script>window.example5 = "text = \"Every literary critic believes he will\n        outwit history and have the last word\"\n\n[first, ..., last] = text.split \" \"\n"</script><div class='minibutton load' onclick='javascript: loadConsole(example5);'>load</div><div class="minibutton ok" onclick="javascript: var first, last, ref, text;

text = &quot;Every literary critic believes he will outwit history and have the last word&quot;;

ref = text.split(&quot; &quot;), first = ref[0], last = ref[ref.length - 1];
;alert(first + &quot; &quot; + last);">run: first + " " + last</div><br class='clear' /></div><p>Destructuring assignment is also useful when combined with class constructors to assign properties to your instance from an options object passed to the constructor.</p>
<div class='code'><pre><code><span class="class"><span class="keyword">class</span> <span class="title">Person</span></span>
  constructor: <span class="function"><span class="params">(options)</span> -&gt;</span>
    {@name, @age, @height = <span class="string">'average'</span>} = options

tim = <span class="keyword">new</span> Person name: <span class="string">'Tim'</span>, age: <span class="number">4</span>
</code></pre><pre><code><span class="keyword">var</span> Person, tim;

Person = (<span class="function"><span class="keyword">function</span>(<span class="params"></span>) </span>{
  <span class="function"><span class="keyword">function</span> <span class="title">Person</span>(<span class="params">options</span>) </span>{
    <span class="keyword">var</span> ref;
    <span class="keyword">this</span>.name = options.name, <span class="keyword">this</span>.age = options.age, <span class="keyword">this</span>.height = (ref = options.height) != <span class="literal">null</span> ? ref : <span class="string">'average'</span>;
  }

  <span class="keyword">return</span> Person;

})();

tim = <span class="keyword">new</span> Person({
  <span class="attr">name</span>: <span class="string">'Tim'</span>,
  <span class="attr">age</span>: <span class="number">4</span>
});
</code></pre><script>window.example6 = "class Person\n  constructor: (options) ->\n    {@name, @age, @height = 'average'} = options\n\ntim = new Person name: 'Tim', age: 4\n"</script><div class='minibutton load' onclick='javascript: loadConsole(example6);'>load</div><div class="minibutton ok" onclick="javascript: var Person, tim;

Person = (function() {
  function Person(options) {
    var ref;
    this.name = options.name, this.age = options.age, this.height = (ref = options.height) != null ? ref : 'average';
  }

  return Person;

})();

tim = new Person({
  name: 'Tim',
  age: 4
});
;alert(tim.age + &quot; &quot; + tim.height);">run: tim.age + " " + tim.height</div><br class='clear' /></div><p>The above example also demonstrates that if properties are missing in the destructured object or array, you can, just like in JavaScript, provide defaults. The difference with JavaScript is that CoffeeScript, as always, treats both null and undefined the same.</p>

    <span class="bookmark" id="fat-arrow"></span>
      <h2>Bound Functions, Generator Functions</h2>
<p>In JavaScript, the <code>this</code> keyword is dynamically scoped to mean the object that the current function is attached to. If you pass a function as a callback or attach it to a different object, the original value of <code>this</code> will be lost. If you’re not familiar with this behavior, <a href="http://64.13.255.16/articles/scope_in_javascript/">this Digital Web article</a> gives a good overview of the quirks.</p>
<p>The fat arrow <code>=&gt;</code> can be used to both define a function, and to bind it to the current value of <code>this</code>, right on the spot. This is helpful when using callback-based libraries like Prototype or jQuery, for creating iterator functions to pass to <code>each</code>, or event-handler functions to use with <code>on</code>. Functions created with the fat arrow are able to access properties of the <code>this</code> where they’re defined.</p>
<div class='code'><pre><code><span class="function"><span class="title">Account</span> = <span class="params">(customer, cart)</span> -&gt;</span>
  @customer = customer
  @cart = cart

  $(<span class="string">'.shopping_cart'</span>).<span class="literal">on</span> <span class="string">'click'</span>, <span class="function"><span class="params">(event)</span> =&gt;</span>
    @customer.purchase @cart
</code></pre><pre><code><span class="keyword">var</span> Account;

Account = <span class="function"><span class="keyword">function</span>(<span class="params">customer, cart</span>) </span>{
  <span class="keyword">this</span>.customer = customer;
  <span class="keyword">this</span>.cart = cart;
  <span class="keyword">return</span> $(<span class="string">'.shopping_cart'</span>).on(<span class="string">'click'</span>, (<span class="function"><span class="keyword">function</span>(<span class="params">_this</span>) </span>{
    <span class="keyword">return</span> <span class="function"><span class="keyword">function</span>(<span class="params">event</span>) </span>{
      <span class="keyword">return</span> _this.customer.purchase(_this.cart);
    };
  })(<span class="keyword">this</span>));
};
</code></pre><script>window.example1 = "Account = (customer, cart) ->\n  @customer = customer\n  @cart = cart\n\n  $('.shopping_cart').on 'click', (event) =>\n    @customer.purchase @cart\n"</script><div class='minibutton load' onclick='javascript: loadConsole(example1);'>load</div><br class='clear' /></div><p>If we had used <code>-&gt;</code> in the callback above, <code>@customer</code> would have referred to the undefined “customer” property of the DOM element, and trying to call <code>purchase()</code> on it would have raised an exception.</p>
<p>When used in a class definition, methods declared with the fat arrow will be automatically bound to each instance of the class when the instance is constructed.</p>
<p>CoffeeScript functions also support <a href="https://developer.mozilla.org/en-US/docs/Web/JavaScript/Reference/Statements/function*">ES2015 generator functions</a> through the <code>yield</code> keyword. There’s no <code>function*(){}</code> nonsense — a generator in CoffeeScript is simply a function that yields.</p>
<div class='code'><pre><code><span class="function"><span class="title">perfectSquares</span> = -&gt;</span>
  num = <span class="number">0</span>
  <span class="keyword">loop</span>
    num += <span class="number">1</span>
    <span class="keyword">yield</span> num * num
  <span class="keyword">return</span>

<span class="built_in">window</span>.ps <span class="keyword">or</span>= perfectSquares()
</code></pre><pre><code><span class="keyword">var</span> perfectSquares;

perfectSquares = <span class="function"><span class="keyword">function</span>*(<span class="params"></span>) </span>{
  <span class="keyword">var</span> num;
  num = <span class="number">0</span>;
  <span class="keyword">while</span> (<span class="literal">true</span>) {
    num += <span class="number">1</span>;
    <span class="keyword">yield</span> num * num;
  }
};

<span class="built_in">window</span>.ps || (<span class="built_in">window</span>.ps = perfectSquares());
</code></pre><script>window.example2 = "perfectSquares = ->\n  num = 0\n  loop\n    num += 1\n    yield num * num\n  return\n\nwindow.ps or= perfectSquares()\n"</script><div class='minibutton load' onclick='javascript: loadConsole(example2);'>load</div><div class="minibutton ok" onclick="javascript: var perfectSquares;

perfectSquares = function*() {
  var num;
  num = 0;
  while (true) {
    num += 1;
    yield num * num;
  }
};

window.ps || (window.ps = perfectSquares());
;alert(ps.next().value);">run: ps.next().value</div><br class='clear' /></div><p><code>yield*</code> is called <code>yield from</code>, and <code>yield return</code> may be used if you need to force a generator that doesn’t yield.</p>
<p>You can iterate over a generator function using <code>for…from</code>.</p>
<div class='code'><pre><code><span class="function"><span class="title">fibonacci</span> = -&gt;</span>
  [previous, current] = [<span class="number">1</span>, <span class="number">1</span>]
  <span class="keyword">loop</span>
    [previous, current] = [current, previous + current]
    <span class="keyword">yield</span> current
  <span class="keyword">return</span>
<span class="function">
<span class="title">getFibonacciNumbers</span> = <span class="params">(length)</span> -&gt;</span>
  results = [<span class="number">1</span>]
  <span class="keyword">for</span> n <span class="keyword">from</span> fibonacci()
    results.push n
    <span class="keyword">break</span> <span class="keyword">if</span> results.length <span class="keyword">is</span> length
  results
</code></pre><pre><code><span class="keyword">var</span> fibonacci, getFibonacciNumbers;

fibonacci = <span class="function"><span class="keyword">function</span>*(<span class="params"></span>) </span>{
  <span class="keyword">var</span> current, previous, ref, ref1;
  ref = [<span class="number">1</span>, <span class="number">1</span>], previous = ref[<span class="number">0</span>], current = ref[<span class="number">1</span>];
  <span class="keyword">while</span> (<span class="literal">true</span>) {
    ref1 = [current, previous + current], previous = ref1[<span class="number">0</span>], current = ref1[<span class="number">1</span>];
    <span class="keyword">yield</span> current;
  }
};

getFibonacciNumbers = <span class="function"><span class="keyword">function</span>(<span class="params">length</span>) </span>{
  <span class="keyword">var</span> n, ref, results;
  results = [<span class="number">1</span>];
  ref = fibonacci();
  <span class="keyword">for</span> (n <span class="keyword">of</span> ref) {
    results.push(n);
    <span class="keyword">if</span> (results.length === length) {
      <span class="keyword">break</span>;
    }
  }
  <span class="keyword">return</span> results;
};
</code></pre><script>window.example3 = "fibonacci = ->\n  [previous, current] = [1, 1]\n  loop\n    [previous, current] = [current, previous + current]\n    yield current\n  return\n\ngetFibonacciNumbers = (length) ->\n  results = [1]\n  for n from fibonacci()\n    results.push n\n    break if results.length is length\n  results\n"</script><div class='minibutton load' onclick='javascript: loadConsole(example3);'>load</div><div class="minibutton ok" onclick="javascript: var fibonacci, getFibonacciNumbers;

fibonacci = function*() {
  var current, previous, ref, ref1;
  ref = [1, 1], previous = ref[0], current = ref[1];
  while (true) {
    ref1 = [current, previous + current], previous = ref1[0], current = ref1[1];
    yield current;
  }
};

getFibonacciNumbers = function(length) {
  var n, ref, results;
  results = [1];
  ref = fibonacci();
  for (n of ref) {
    results.push(n);
    if (results.length === length) {
      break;
    }
  }
  return results;
};
;alert(getFibonacciNumbers(10));">run: getFibonacciNumbers(10)</div><br class='clear' /></div>
    <span class="bookmark" id="embedded"></span>
      <h2>Embedded JavaScript</h2>
<p>Hopefully, you’ll never need to use it, but if you ever need to intersperse snippets of JavaScript within your CoffeeScript, you can use backticks to pass it straight through.</p>
<div class='code'><pre><code>hi = `<span class="javascript"><span class="function"><span class="keyword">function</span>(<span class="params"></span>) </span>{
  <span class="keyword">return</span> [<span class="built_in">document</span>.title, <span class="string">"Hello JavaScript"</span>].join(<span class="string">": "</span>);
}</span>`
</code></pre><pre><code><span class="keyword">var</span> hi;

hi = <span class="function"><span class="keyword">function</span>(<span class="params"></span>) </span>{
  <span class="keyword">return</span> [<span class="built_in">document</span>.title, <span class="string">"Hello JavaScript"</span>].join(<span class="string">": "</span>);
};
</code></pre><script>window.example1 = "hi = `function() {\n  return [document.title, \"Hello JavaScript\"].join(\": \");\n}`\n"</script><div class='minibutton load' onclick='javascript: loadConsole(example1);'>load</div><div class="minibutton ok" onclick="javascript: var hi;

hi = function() {
  return [document.title, &quot;Hello JavaScript&quot;].join(&quot;: &quot;);
};
;alert(hi());">run: hi()</div><br class='clear' /></div><p>Escape backticks with backslashes: <code>\`​</code> becomes <code>`​</code>.</p>
<p>Escape backslashes before backticks with more backslashes: <code>\\\`​</code> becomes <code>\`​</code>.</p>
<div class='code'><pre><code>markdown = `<span class="javascript"><span class="function"><span class="keyword">function</span> (<span class="params"></span>) </span>{
  <span class="keyword">return</span> \</span>`In Markdown, write code like \\\`<span class="javascript"><span class="keyword">this</span>\\\</span>`\`<span class="javascript">;
}</span>`
</code></pre><pre><code><span class="keyword">var</span> markdown;

markdown = <span class="function"><span class="keyword">function</span> (<span class="params"></span>) </span>{
  <span class="keyword">return</span> <span class="string">`In Markdown, write code like \`this\``</span>;
};
</code></pre><script>window.example2 = "markdown = `function () {\n  return \\`In Markdown, write code like \\\\\\`this\\\\\\`\\`;\n}`\n"</script><div class='minibutton load' onclick='javascript: loadConsole(example2);'>load</div><div class="minibutton ok" onclick="javascript: var markdown;

markdown = function () {
  return `In Markdown, write code like \`this\``;
};
;alert(markdown());">run: markdown()</div><br class='clear' /></div><p>You can also embed blocks of JavaScript using triple backticks. That’s easier than escaping backticks, if you need them inside your JavaScript block.</p>
<div class='code'><pre><code>```<span class="javascript">
<span class="function"><span class="keyword">function</span> <span class="title">time</span>(<span class="params"></span>) </span>{
  <span class="keyword">return</span> <span class="string">`The time is <span class="subst">${<span class="keyword">new</span> <span class="built_in">Date</span>().toLocaleTimeString()}</span>`</span>;
}
</span>```
</code></pre><pre><code>
<span class="function"><span class="keyword">function</span> <span class="title">time</span>(<span class="params"></span>) </span>{
  <span class="keyword">return</span> <span class="string">`The time is <span class="subst">${<span class="keyword">new</span> <span class="built_in">Date</span>().toLocaleTimeString()}</span>`</span>;
}
;

</code></pre><script>window.example3 = "```\nfunction time() {\n  return `The time is ${new Date().toLocaleTimeString()}`;\n}\n```\n"</script><div class='minibutton load' onclick='javascript: loadConsole(example3);'>load</div><div class="minibutton ok" onclick="javascript: 
function time() {
  return `The time is ${new Date().toLocaleTimeString()}`;
}
;

;alert(time());">run: time()</div><br class='clear' /></div>
    <span class="bookmark" id="switch"></span>
      <h2>Switch/When/Else</h2>
<p><strong>Switch</strong> statements in JavaScript are a bit awkward. You need to remember to <strong>break</strong> at the end of every <strong>case</strong> statement to avoid accidentally falling through to the default case. CoffeeScript prevents accidental fall-through, and can convert the <code>switch</code> into a returnable, assignable expression. The format is: <code>switch</code> condition, <code>when</code> clauses, <code>else</code> the default case.</p>
<p>As in Ruby, <strong>switch</strong> statements in CoffeeScript can take multiple values for each <strong>when</strong> clause. If any of the values match, the clause runs.</p>
<div class='code'><pre><code><span class="keyword">switch</span> day
  <span class="keyword">when</span> <span class="string">"Mon"</span> <span class="keyword">then</span> go work
  <span class="keyword">when</span> <span class="string">"Tue"</span> <span class="keyword">then</span> go relax
  <span class="keyword">when</span> <span class="string">"Thu"</span> <span class="keyword">then</span> go iceFishing
  <span class="keyword">when</span> <span class="string">"Fri"</span>, <span class="string">"Sat"</span>
    <span class="keyword">if</span> day <span class="keyword">is</span> bingoDay
      go bingo
      go dancing
  <span class="keyword">when</span> <span class="string">"Sun"</span> <span class="keyword">then</span> go church
  <span class="keyword">else</span> go work
</code></pre><pre><code><span class="keyword">switch</span> (day) {
  <span class="keyword">case</span> <span class="string">"Mon"</span>:
    go(work);
    <span class="keyword">break</span>;
  <span class="keyword">case</span> <span class="string">"Tue"</span>:
    go(relax);
    <span class="keyword">break</span>;
  <span class="keyword">case</span> <span class="string">"Thu"</span>:
    go(iceFishing);
    <span class="keyword">break</span>;
  <span class="keyword">case</span> <span class="string">"Fri"</span>:
  <span class="keyword">case</span> <span class="string">"Sat"</span>:
    <span class="keyword">if</span> (day === bingoDay) {
      go(bingo);
      go(dancing);
    }
    <span class="keyword">break</span>;
  <span class="keyword">case</span> <span class="string">"Sun"</span>:
    go(church);
    <span class="keyword">break</span>;
  <span class="keyword">default</span>:
    go(work);
}
</code></pre><script>window.example1 = "switch day\n  when \"Mon\" then go work\n  when \"Tue\" then go relax\n  when \"Thu\" then go iceFishing\n  when \"Fri\", \"Sat\"\n    if day is bingoDay\n      go bingo\n      go dancing\n  when \"Sun\" then go church\n  else go work\n"</script><div class='minibutton load' onclick='javascript: loadConsole(example1);'>load</div><br class='clear' /></div><p>Switch statements can also be used without a control expression, turning them in to a cleaner alternative to if/else chains.</p>
<div class='code'><pre><code>score = <span class="number">76</span>
grade = <span class="keyword">switch</span>
  <span class="keyword">when</span> score &lt; <span class="number">60</span> <span class="keyword">then</span> <span class="string">'F'</span>
  <span class="keyword">when</span> score &lt; <span class="number">70</span> <span class="keyword">then</span> <span class="string">'D'</span>
  <span class="keyword">when</span> score &lt; <span class="number">80</span> <span class="keyword">then</span> <span class="string">'C'</span>
  <span class="keyword">when</span> score &lt; <span class="number">90</span> <span class="keyword">then</span> <span class="string">'B'</span>
  <span class="keyword">else</span> <span class="string">'A'</span>
<span class="comment"># grade == 'C'</span>
</code></pre><pre><code><span class="keyword">var</span> grade, score;

score = <span class="number">76</span>;

grade = (<span class="function"><span class="keyword">function</span>(<span class="params"></span>) </span>{
  <span class="keyword">switch</span> (<span class="literal">false</span>) {
    <span class="keyword">case</span> !(score &lt; <span class="number">60</span>):
      <span class="keyword">return</span> <span class="string">'F'</span>;
    <span class="keyword">case</span> !(score &lt; <span class="number">70</span>):
      <span class="keyword">return</span> <span class="string">'D'</span>;
    <span class="keyword">case</span> !(score &lt; <span class="number">80</span>):
      <span class="keyword">return</span> <span class="string">'C'</span>;
    <span class="keyword">case</span> !(score &lt; <span class="number">90</span>):
      <span class="keyword">return</span> <span class="string">'B'</span>;
    <span class="keyword">default</span>:
      <span class="keyword">return</span> <span class="string">'A'</span>;
  }
})();
</code></pre><script>window.example2 = "score = 76\ngrade = switch\n  when score < 60 then 'F'\n  when score < 70 then 'D'\n  when score < 80 then 'C'\n  when score < 90 then 'B'\n  else 'A'\n# grade == 'C'\n"</script><div class='minibutton load' onclick='javascript: loadConsole(example2);'>load</div><br class='clear' /></div>
    <span class="bookmark" id="try-catch"></span>
      <h2>Try/Catch/Finally</h2>
<p>Try-expressions have the same semantics as try-statements in JavaScript, though in CoffeeScript, you may omit <em>both</em> the catch and finally parts. The catch part may also omit the error parameter if it is not needed.</p>
<div class='code'><pre><code><span class="keyword">try</span>
  allHellBreaksLoose()
  catsAndDogsLivingTogether()
<span class="keyword">catch</span> error
  <span class="built_in">print</span> error
<span class="keyword">finally</span>
  cleanUp()
</code></pre><pre><code><span class="keyword">var</span> error;

<span class="keyword">try</span> {
  allHellBreaksLoose();
  catsAndDogsLivingTogether();
} <span class="keyword">catch</span> (error1) {
  error = error1;
  print(error);
} <span class="keyword">finally</span> {
  cleanUp();
}
</code></pre><script>window.example1 = "try\n  allHellBreaksLoose()\n  catsAndDogsLivingTogether()\ncatch error\n  print error\nfinally\n  cleanUp()\n"</script><div class='minibutton load' onclick='javascript: loadConsole(example1);'>load</div><br class='clear' /></div>
    <span class="bookmark" id="comparisons"></span>
      <h2>Chained Comparisons</h2>
<p>CoffeeScript borrows <a href="http://docs.python.org/reference/expressions.html#notin">chained comparisons</a> from Python — making it easy to test if a value falls within a certain range.</p>
<div class='code'><pre><code>cholesterol = <span class="number">127</span>

healthy = <span class="number">200</span> &gt; cholesterol &gt; <span class="number">60</span>
</code></pre><pre><code><span class="keyword">var</span> cholesterol, healthy;

cholesterol = <span class="number">127</span>;

healthy = (<span class="number">200</span> &gt; cholesterol &amp;&amp; cholesterol &gt; <span class="number">60</span>);
</code></pre><script>window.example1 = "cholesterol = 127\n\nhealthy = 200 > cholesterol > 60\n"</script><div class='minibutton load' onclick='javascript: loadConsole(example1);'>load</div><div class="minibutton ok" onclick="javascript: var cholesterol, healthy;

cholesterol = 127;

healthy = (200 > cholesterol && cholesterol > 60);
;alert(healthy);">run: healthy</div><br class='clear' /></div>
    <span class="bookmark" id="strings"></span>
      <h2>String Interpolation, Block Strings, and Block Comments</h2>
<p>Ruby-style string interpolation is included in CoffeeScript. Double-quoted strings allow for interpolated values, using <code>#{ … }</code>, and single-quoted strings are literal. You may even use interpolation in object keys.</p>
<div class='code'><pre><code>author = <span class="string">"Wittgenstein"</span>
quote  = <span class="string">"A picture is a fact. -- <span class="subst">#{ author }</span>"</span>

sentence = <span class="string">"<span class="subst">#{ <span class="number">22</span> / <span class="number">7</span> }</span> is a decent approximation of π"</span>
</code></pre><pre><code><span class="keyword">var</span> author, quote, sentence;

author = <span class="string">"Wittgenstein"</span>;

quote = <span class="string">"A picture is a fact. -- "</span> + author;

sentence = (<span class="number">22</span> / <span class="number">7</span>) + <span class="string">" is a decent approximation of π"</span>;
</code></pre><script>window.example1 = "author = \"Wittgenstein\"\nquote  = \"A picture is a fact. -- #{ author }\"\n\nsentence = \"#{ 22 / 7 } is a decent approximation of π\"\n"</script><div class='minibutton load' onclick='javascript: loadConsole(example1);'>load</div><div class="minibutton ok" onclick="javascript: var author, quote, sentence;

author = &quot;Wittgenstein&quot;;

quote = &quot;A picture is a fact. -- &quot; + author;

sentence = (22 / 7) + &quot; is a decent approximation of π&quot;;
;alert(sentence);">run: sentence</div><br class='clear' /></div><p>Multiline strings are allowed in CoffeeScript. Lines are joined by a single space unless they end with a backslash. Indentation is ignored.</p>
<div class='code'><pre><code>mobyDick = <span class="string">"Call me Ishmael. Some years ago --
  never mind how long precisely -- having little
  or no money in my purse, and nothing particular
  to interest me on shore, I thought I would sail
  about a little and see the watery part of the
  world..."</span>
</code></pre><pre><code><span class="keyword">var</span> mobyDick;

mobyDick = <span class="string">"Call me Ishmael. Some years ago -- never mind how long precisely -- having little or no money in my purse, and nothing particular to interest me on shore, I thought I would sail about a little and see the watery part of the world..."</span>;
</code></pre><script>window.example2 = "mobyDick = \"Call me Ishmael. Some years ago --\n  never mind how long precisely -- having little\n  or no money in my purse, and nothing particular\n  to interest me on shore, I thought I would sail\n  about a little and see the watery part of the\n  world...\"\n"</script><div class='minibutton load' onclick='javascript: loadConsole(example2);'>load</div><div class="minibutton ok" onclick="javascript: var mobyDick;

mobyDick = &quot;Call me Ishmael. Some years ago -- never mind how long precisely -- having little or no money in my purse, and nothing particular to interest me on shore, I thought I would sail about a little and see the watery part of the world...&quot;;
;alert(mobyDick);">run: mobyDick</div><br class='clear' /></div><p>Block strings can be used to hold formatted or indentation-sensitive text (or, if you just don’t feel like escaping quotes and apostrophes). The indentation level that begins the block is maintained throughout, so you can keep it all aligned with the body of your code.</p>
<div class='code'><pre><code>html = <span class="string">"""
       &lt;strong&gt;
         cup of coffeescript
       &lt;/strong&gt;
       """</span>
</code></pre><pre><code><span class="keyword">var</span> html;

html = <span class="string">"&lt;strong&gt;\n  cup of coffeescript\n&lt;/strong&gt;"</span>;
</code></pre><script>window.example3 = "html = \"\"\"\n       <strong>\n         cup of coffeescript\n       </strong>\n       \"\"\"\n"</script><div class='minibutton load' onclick='javascript: loadConsole(example3);'>load</div><div class="minibutton ok" onclick="javascript: var html;

html = &quot;<strong>\n  cup of coffeescript\n</strong>&quot;;
;alert(html);">run: html</div><br class='clear' /></div><p>Double-quoted block strings, like other double-quoted strings, allow interpolation.</p>
<p>Sometimes you’d like to pass a block comment through to the generated JavaScript. For example, when you need to embed a licensing header at the top of a file. Block comments, which mirror the syntax for block strings, are preserved in the generated code.</p>
<div class='code'><pre><code><span class="comment">###
SkinnyMochaHalfCaffScript Compiler v1.0
Released under the MIT License
###</span>
</code></pre><pre><code>
<span class="comment">/*
SkinnyMochaHalfCaffScript Compiler v1.0
Released under the MIT License
 */</span>

</code></pre><script>window.example4 = "###\nSkinnyMochaHalfCaffScript Compiler v1.0\nReleased under the MIT License\n###\n"</script><div class='minibutton load' onclick='javascript: loadConsole(example4);'>load</div><br class='clear' /></div>
    <span class="bookmark" id="tagged-template-literals"></span>
      <h2>Tagged Template Literals</h2>
<p>CoffeeScript supports <a href="https://developer.mozilla.org/en/docs/Web/JavaScript/Reference/Template_literals#Tagged_template_literals">ES2015 tagged template literals</a>, which enable customized string interpolation. If you immediately prefix a string with a function name (no space between the two), CoffeeScript will output this “function plus string” combination as an ES2015 tagged template literal, which will <a href="https://developer.mozilla.org/en/docs/Web/JavaScript/Reference/Template_literals#Tagged_template_literals">behave accordingly</a>: the function is called, with the parameters being the input text and expression parts that make up the interpolated string. The function can then assemble these parts into an output string, providing custom string interpolation.</p>
<p>Be aware that the CoffeeScript compiler is outputting ES2015 syntax for this feature, so your target JavaScript runtime(s) must support this syntax for your code to work; or you could use tools like <a href="http://babeljs.io/">Babel</a> or <a href="https://github.com/google/traceur-compiler">Traceur Compiler</a> to convert this ES2015 syntax into compatible JavaScript.</p>
<div class='code'><pre><code><span class="function"><span class="title">upperCaseExpr</span> = <span class="params">(textParts, expressions...)</span> -&gt;</span>
  textParts.reduce (text, textPart, i) -&gt;
    text + expressions[i - <span class="number">1</span>].toUpperCase() + textPart
<span class="function">
<span class="title">greet</span> = <span class="params">(name, adjective)</span> -&gt;</span>
  upperCaseExpr<span class="string">"""
               Hi <span class="subst">#{name}</span>. You look <span class="subst">#{adjective}</span>!
               """</span>
</code></pre><pre><code><span class="keyword">var</span> greet, upperCaseExpr,
  slice = [].slice;

upperCaseExpr = <span class="function"><span class="keyword">function</span>(<span class="params"></span>) </span>{
  <span class="keyword">var</span> expressions, textParts;
  textParts = <span class="built_in">arguments</span>[<span class="number">0</span>], expressions = <span class="number">2</span> &lt;= <span class="built_in">arguments</span>.length ? slice.call(<span class="built_in">arguments</span>, <span class="number">1</span>) : [];
  <span class="keyword">return</span> textParts.reduce(<span class="function"><span class="keyword">function</span>(<span class="params">text, textPart, i</span>) </span>{
    <span class="keyword">return</span> text + expressions[i - <span class="number">1</span>].toUpperCase() + textPart;
  });
};

greet = <span class="function"><span class="keyword">function</span>(<span class="params">name, adjective</span>) </span>{
  <span class="keyword">return</span> upperCaseExpr<span class="string">`Hi <span class="subst">${name}</span>. You look <span class="subst">${adjective}</span>!`</span>;
};
</code></pre><script>window.example1 = "upperCaseExpr = (textParts, expressions...) ->\n  textParts.reduce (text, textPart, i) ->\n    text + expressions[i - 1].toUpperCase() + textPart\n\ngreet = (name, adjective) ->\n  upperCaseExpr\"\"\"\n               Hi #{name}. You look #{adjective}!\n               \"\"\"\n"</script><div class='minibutton load' onclick='javascript: loadConsole(example1);'>load</div><div class="minibutton ok" onclick="javascript: var greet, upperCaseExpr,
  slice = [].slice;

upperCaseExpr = function() {
  var expressions, textParts;
  textParts = arguments[0], expressions = 2 <= arguments.length ? slice.call(arguments, 1) : [];
  return textParts.reduce(function(text, textPart, i) {
    return text + expressions[i - 1].toUpperCase() + textPart;
  });
};

greet = function(name, adjective) {
  return upperCaseExpr`Hi ${name}. You look ${adjective}!`;
};
;alert(greet(&quot;greg&quot;, &quot;awesome&quot;));">run: greet("greg", "awesome")</div><br class='clear' /></div>
    <span class="bookmark" id="regexes"></span>
      <h2>Block Regular Expressions</h2>
<p>Similar to block strings and comments, CoffeeScript supports block regexes — extended regular expressions that ignore internal whitespace and can contain comments and interpolation. Modeled after Perl’s <code>/x</code> modifier, CoffeeScript’s block regexes are delimited by <code>///</code> and go a long way towards making complex regular expressions readable. To quote from the CoffeeScript source:</p>
<div class='code'><pre><code>OPERATOR = <span class="regexp">/// ^ (
  ?: [-=]&gt;             <span class="comment"># function</span>
   | [-+*/%&lt;&gt;&amp;|^!?=]=  <span class="comment"># compound assign / compare</span>
   | &gt;&gt;&gt;=?             <span class="comment"># zero-fill right shift</span>
   | ([-+:])\1         <span class="comment"># doubles</span>
   | ([&amp;|&lt;&gt;])\2=?      <span class="comment"># logic / shift</span>
   | \?\.              <span class="comment"># soak access</span>
   | \.{2,3}           <span class="comment"># range or splat</span>
) ///</span>
</code></pre><pre><code><span class="keyword">var</span> OPERATOR;

OPERATOR = <span class="regexp">/^(?:[-=]&gt;|[-+*\/%&lt;&gt;&amp;|^!?=]=|&gt;&gt;&gt;=?|([-+:])\1|([&amp;|&lt;&gt;])\2=?|\?\.|\.{2,3})/</span>;
</code></pre><script>window.example1 = "OPERATOR = /// ^ (\n  ?: [-=]>             # function\n   | [-+*/%<>&|^!?=]=  # compound assign / compare\n   | >>>=?             # zero-fill right shift\n   | ([-+:])\\1         # doubles\n   | ([&|<>])\\2=?      # logic / shift\n   | \\?\\.              # soak access\n   | \\.{2,3}           # range or splat\n) ///\n"</script><div class='minibutton load' onclick='javascript: loadConsole(example1);'>load</div><br class='clear' /></div>
    <span class="bookmark" id="modules"></span>
      <h2>Modules</h2>
<p>ES2015 modules are supported in CoffeeScript, with very similar <code>import</code> and <code>export</code> syntax:</p>
<div class='code'><pre><code><span class="keyword">import</span> <span class="string">'local-file.coffee'</span>
<span class="keyword">import</span> <span class="string">'coffee-script'</span>

<span class="keyword">import</span> _ <span class="keyword">from</span> <span class="string">'underscore'</span>
<span class="keyword">import</span> * <span class="keyword">as</span> underscore <span class="keyword">from</span> <span class="string">'underscore'</span>

<span class="keyword">import</span> { now } <span class="keyword">from</span> <span class="string">'underscore'</span>
<span class="keyword">import</span> { now <span class="keyword">as</span> currentTimestamp } <span class="keyword">from</span> <span class="string">'underscore'</span>
<span class="keyword">import</span> { first, last } <span class="keyword">from</span> <span class="string">'underscore'</span>
<span class="keyword">import</span> utilityBelt, { each } <span class="keyword">from</span> <span class="string">'underscore'</span>

<span class="keyword">export</span> <span class="keyword">default</span> Math
<span class="keyword">export</span> square = <span class="function"><span class="params">(x)</span> -&gt;</span> x * x
<span class="keyword">export</span> <span class="class"><span class="keyword">class</span> <span class="title">Mathematics</span></span>
  least: <span class="function"><span class="params">(x, y)</span> -&gt;</span> <span class="keyword">if</span> x &lt; y <span class="keyword">then</span> x <span class="keyword">else</span> y

<span class="keyword">export</span> { sqrt }
<span class="keyword">export</span> { sqrt <span class="keyword">as</span> squareRoot }
<span class="keyword">export</span> { Mathematics <span class="keyword">as</span> <span class="keyword">default</span>, sqrt <span class="keyword">as</span> squareRoot }

<span class="keyword">export</span> * <span class="keyword">from</span> <span class="string">'underscore'</span>
<span class="keyword">export</span> { max, min } <span class="keyword">from</span> <span class="string">'underscore'</span>
</code></pre><pre><code><span class="keyword">import</span> <span class="string">'local-file.coffee'</span>;

<span class="keyword">import</span> <span class="string">'coffee-script'</span>;

<span class="keyword">import</span> _ <span class="keyword">from</span> <span class="string">'underscore'</span>;

<span class="keyword">import</span> * <span class="keyword">as</span> underscore <span class="keyword">from</span> <span class="string">'underscore'</span>;

<span class="keyword">import</span> {
  now
} <span class="keyword">from</span> <span class="string">'underscore'</span>;

<span class="keyword">import</span> {
  now <span class="keyword">as</span> currentTimestamp
} <span class="keyword">from</span> <span class="string">'underscore'</span>;

<span class="keyword">import</span> {
  first,
  last
} <span class="keyword">from</span> <span class="string">'underscore'</span>;

<span class="keyword">import</span> utilityBelt, {
  each
} <span class="keyword">from</span> <span class="string">'underscore'</span>;

<span class="keyword">export</span> <span class="keyword">default</span> <span class="built_in">Math</span>;

<span class="keyword">export</span> <span class="keyword">var</span> square = <span class="function"><span class="keyword">function</span>(<span class="params">x</span>) </span>{
  <span class="keyword">return</span> x * x;
};

<span class="keyword">export</span> <span class="keyword">var</span> Mathematics = (<span class="function"><span class="keyword">function</span>(<span class="params"></span>) </span>{
  <span class="function"><span class="keyword">function</span> <span class="title">Mathematics</span>(<span class="params"></span>) </span>{}

  Mathematics.prototype.least = <span class="function"><span class="keyword">function</span>(<span class="params">x, y</span>) </span>{
    <span class="keyword">if</span> (x &lt; y) {
      <span class="keyword">return</span> x;
    } <span class="keyword">else</span> {
      <span class="keyword">return</span> y;
    }
  };

  <span class="keyword">return</span> Mathematics;

})();

<span class="keyword">export</span> {
  sqrt
};

<span class="keyword">export</span> {
  sqrt <span class="keyword">as</span> squareRoot
};

<span class="keyword">export</span> {
  Mathematics <span class="keyword">as</span> <span class="keyword">default</span>,
  sqrt <span class="keyword">as</span> squareRoot
};

<span class="keyword">export</span> * <span class="keyword">from</span> <span class="string">'underscore'</span>;

<span class="keyword">export</span> {
  max,
  min
} <span class="keyword">from</span> <span class="string">'underscore'</span>;
</code></pre><script>window.example1 = "import 'local-file.coffee'\nimport 'coffee-script'\n\nimport _ from 'underscore'\nimport * as underscore from 'underscore'\n\nimport { now } from 'underscore'\nimport { now as currentTimestamp } from 'underscore'\nimport { first, last } from 'underscore'\nimport utilityBelt, { each } from 'underscore'\n\nexport default Math\nexport square = (x) -> x * x\nexport class Mathematics\n  least: (x, y) -> if x < y then x else y\n\nexport { sqrt }\nexport { sqrt as squareRoot }\nexport { Mathematics as default, sqrt as squareRoot }\n\nexport * from 'underscore'\nexport { max, min } from 'underscore'\n"</script><div class='minibutton load' onclick='javascript: loadConsole(example1);'>load</div><br class='clear' /></div><p>Note that the CoffeeScript compiler <strong>does not resolve modules</strong>; writing an <code>import</code> or <code>export</code> statement in CoffeeScript will produce an <code>import</code> or <code>export</code> statement in the resulting output. It is your responsibility attach another transpiler, such as <a href="https://github.com/google/traceur-compiler">Traceur Compiler</a>, <a href="http://babeljs.io/">Babel</a> or <a href="https://github.com/rollup/rollup">Rollup</a>, to convert this ES2015 syntax into code that will work in your target runtimes.</p>
<p>Also note that any file with an <code>import</code> or <code>export</code> statement will be output without a <a href="#lexical-scope">top-level function safety wrapper</a>; in other words, importing or exporting modules will automatically trigger <a href="#usage">bare</a> mode for that file. This is because per the ES2015 spec, <code>import</code> or <code>export</code> statements must occur at the topmost scope.</p>

  <span class="bookmark" id="cake"></span>
    <h2>Cake, and Cakefiles</h2>
<p>CoffeeScript includes a (very) simple build system similar to <a href="http://www.gnu.org/software/make/">Make</a> and <a href="http://rake.rubyforge.org/">Rake</a>. Naturally, it’s called Cake, and is used for the tasks that build and test the CoffeeScript language itself. Tasks are defined in a file named <code>Cakefile</code>, and can be invoked by running <code>cake [task]</code> from within the directory. To print a list of all the tasks and options, just type <code>cake</code>.</p>
<p>Task definitions are written in CoffeeScript, so you can put arbitrary code in your Cakefile. Define a task with a name, a long description, and the function to invoke when the task is run. If your task takes a command-line option, you can define the option with short and long flags, and it will be made available in the <code>options</code> object. Here’s a task that uses the Node.js API to rebuild CoffeeScript’s parser:</p>
<div class='code'><pre><code>fs = <span class="built_in">require</span> <span class="string">'fs'</span>

option <span class="string">'-o'</span>, <span class="string">'--output [DIR]'</span>, <span class="string">'directory for compiled code'</span>

task <span class="string">'build:parser'</span>, <span class="string">'rebuild the Jison parser'</span>, <span class="function"><span class="params">(options)</span> -&gt;</span>
  <span class="built_in">require</span> <span class="string">'jison'</span>
  code = <span class="built_in">require</span>(<span class="string">'./lib/grammar'</span>).parser.generate()
  dir  = options.output <span class="keyword">or</span> <span class="string">'lib'</span>
  fs.writeFile <span class="string">"<span class="subst">#{dir}</span>/parser.js"</span>, code
</code></pre><pre><code><span class="keyword">var</span> fs;

fs = <span class="built_in">require</span>(<span class="string">'fs'</span>);

option(<span class="string">'-o'</span>, <span class="string">'--output [DIR]'</span>, <span class="string">'directory for compiled code'</span>);

task(<span class="string">'build:parser'</span>, <span class="string">'rebuild the Jison parser'</span>, <span class="function"><span class="keyword">function</span>(<span class="params">options</span>) </span>{
  <span class="keyword">var</span> code, dir;
  <span class="built_in">require</span>(<span class="string">'jison'</span>);
  code = <span class="built_in">require</span>(<span class="string">'./lib/grammar'</span>).parser.generate();
  dir = options.output || <span class="string">'lib'</span>;
  <span class="keyword">return</span> fs.writeFile(dir + <span class="string">"/parser.js"</span>, code);
});
</code></pre><script>window.example1 = "fs = require 'fs'\n\noption '-o', '--output [DIR]', 'directory for compiled code'\n\ntask 'build:parser', 'rebuild the Jison parser', (options) ->\n  require 'jison'\n  code = require('./lib/grammar').parser.generate()\n  dir  = options.output or 'lib'\n  fs.writeFile \"#{dir}/parser.js\", code\n"</script><div class='minibutton load' onclick='javascript: loadConsole(example1);'>load</div><br class='clear' /></div><p>If you need to invoke one task before another — for example, running <code>build</code> before <code>test</code>, you can use the <code>invoke</code> function: <code>invoke 'build'</code>. Cake tasks are a minimal way to expose your CoffeeScript functions to the command line, so <a href="v1/annotated-source/cake.html">don’t expect any fanciness built-in</a>. If you need dependencies, or async callbacks, it’s best to put them in your code itself — not the cake task.</p>

  <span class="bookmark" id="source-maps"></span>
    <h2>Source Maps</h2>
<p>CoffeeScript 1.6.1 and above include support for generating source maps, a way to tell your JavaScript engine what part of your CoffeeScript program matches up with the code being evaluated. Browsers that support it can automatically use source maps to show your original source code in the debugger. To generate source maps alongside your JavaScript files, pass the <code>--map</code> or <code>-m</code> flag to the compiler.</p>
<p>For a full introduction to source maps, how they work, and how to hook them up in your browser, read the <a href="http://www.html5rocks.com/en/tutorials/developertools/sourcemaps/">HTML5 Tutorial</a>.</p>

  <span class="bookmark" id="scripts"></span>
    <h2>“text/coffeescript” Script Tags</h2>
<p>While it’s not recommended for serious use, CoffeeScripts may be included directly within the browser using <code>&lt;script type=&quot;text/coffeescript&quot;&gt;</code> tags. The source includes a compressed and minified version of the compiler (<a href="v1/browser-compiler/coffee-script.js">Download current version here, 51k when gzipped</a>) as <code>v1/browser-compiler/coffee-script.js</code>. Include this file on a page with inline CoffeeScript tags, and it will compile and evaluate them in order.</p>
<p>In fact, the little bit of glue script that runs “Try CoffeeScript” above, as well as the jQuery for the menu, is implemented in just this way. View source and look at the bottom of the page to see the example. Including the script also gives you access to <code>CoffeeScript.compile()</code> so you can pop open Firebug and try compiling some strings.</p>
<p>The usual caveats about CoffeeScript apply — your inline scripts will run within a closure wrapper, so if you want to expose global variables or functions, attach them to the <code>window</code> object.</p>

  <span class="bookmark" id="resources"></span>
    <h2>Books</h2>
<p>There are a number of excellent resources to help you get started with CoffeeScript, some of which are freely available online.</p>
<ul>
<li><a href="http://arcturo.github.com/library/coffeescript/">The Little Book on CoffeeScript</a> is a brief 5-chapter introduction to CoffeeScript, written with great clarity and precision by <a href="http://alexmaccaw.co.uk/">Alex MacCaw</a>.</li>
<li><a href="http://autotelicum.github.com/Smooth-CoffeeScript/">Smooth CoffeeScript</a> is a reimagination of the excellent book <a href="http://eloquentjavascript.net/">Eloquent JavaScript</a>, as if it had been written in CoffeeScript instead. Covers language features as well as the functional and object oriented programming styles. By <a href="https://github.com/autotelicum">E. Hoigaard</a>.</li>
<li><a href="http://pragprog.com/book/tbcoffee/coffeescript">CoffeeScript: Accelerated JavaScript Development</a> is <a href="http://trevorburnham.com/">Trevor Burnham</a>’s thorough introduction to the language. By the end of the book, you’ll have built a fast-paced multiplayer word game, writing both the client-side and Node.js portions in CoffeeScript.</li>
<li><a href="http://www.packtpub.com/coffeescript-programming-with-jquery-rails-nodejs/book">CoffeeScript Programming with jQuery, Rails, and Node.js</a> is a new book by Michael Erasmus that covers CoffeeScript with an eye towards real-world usage both in the browser (jQuery) and on the server-side (Rails, Node).</li>
<li><a href="https://leanpub.com/coffeescript-ristretto/read">CoffeeScript Ristretto</a> is a deep dive into CoffeeScript’s semantics from simple functions up through closures, higher-order functions, objects, classes, combinators, and decorators. By <a href="http://braythwayt.com/">Reg Braithwaite</a>.</li>
<li><a href="https://efendibooks.com/minibooks/testing-with-coffeescript">Testing with CoffeeScript</a> is a succinct and freely downloadable guide to building testable applications with CoffeeScript and Jasmine.</li>
<li><a href="http://www.packtpub.com/coffeescript-application-development/book">CoffeeScript Application Development</a> from Packt, introduces CoffeeScript while walking through the process of building a demonstration web application. A <a href="https://www.packtpub.com/web-development/coffeescript-application-development-cookbook">CoffeeScript Application Development Coookbook</a> with over 90 “recipes” is also available.</li>
<li><a href="http://www.manning.com/lee/">CoffeeScript in Action</a> from Manning Publications, covers CoffeeScript syntax, composition techniques and application development.</li>
<li><a href="http://www.dpunkt.de/buecher/4021/coffeescript.html">CoffeeScript: Die Alternative zu JavaScript</a> from dpunkt.verlag, is the first CoffeeScript book in Deutsch.</li>
</ul>

  <span class="bookmark" id="screencasts"></span>
    <h2>Screencasts</h2>
<ul>
<li><a href="http://coffeescript.codeschool.com">A Sip of CoffeeScript</a> is a <a href="http://www.codeschool.com">Code School Course</a> which combines 6 screencasts with in-browser coding to make learning fun. The first level is free to try out.</li>
<li><a href="http://peepcode.com/products/coffeescript">Meet CoffeeScript</a> is a 75-minute long screencast by <a href="http://peepcode.com/">PeepCode</a>. Highly memorable for its animations which demonstrate transforming CoffeeScript into the equivalent JS.</li>
<li>If you’re looking for less of a time commitment, RailsCasts’ <a href="http://railscasts.com/episodes/267-coffeescript-basics">CoffeeScript Basics</a> should have you covered, hitting all of the important notes about CoffeeScript in 11 minutes.</li>
</ul>

  <span class="bookmark" id="examples"></span>
    <h2>Examples</h2>
<p>The <a href="https://github.com/trending?l=coffeescript&amp;since=monthly">best list of open-source CoffeeScript examples</a> can be found on GitHub. But just to throw out a few more:</p>
<ul>
<li><strong>GitHub</strong>’s <a href="http://hubot.github.com/">Hubot</a>, a friendly IRC robot that can perform any number of useful and useless tasks.</li>
<li><strong>sstephenson</strong>’s <a href="http://pow.cx/">Pow</a>, a zero-configuration Rack server, with comprehensive annotated source.</li>
<li><strong>technoweenie</strong>’s <a href="https://github.com/technoweenie/coffee-resque">Coffee-Resque</a>, a port of <a href="https://github.com/defunkt/resque">Resque</a> for Node.js.</li>
<li><strong>assaf</strong>’s <a href="http://zombie.labnotes.org/">Zombie.js</a>, a headless, full-stack, faux-browser testing library for Node.js.</li>
<li><strong>stephank</strong>’s <a href="https://github.com/stephank/orona">Orona</a>, a remake of the Bolo tank game for modern browsers.</li>
<li><strong>GitHub</strong>’s <a href="https://atom.io/">Atom</a>, a hackable text editor built on web technologies.</li>
<li><strong>Basecamp</strong>’s <a href="https://trix-editor.org/">Trix</a>, a rich text editor for web apps.</li>
</ul>

  <span class="bookmark" id="additional-resources"></span>
    <h2>Resources</h2>
<ul>
<li>
<p><a href="http://github.com/jashkenas/coffeescript/">Source Code</a><br>
Use <code>bin/coffee</code> to test your changes,<br>
<code>bin/cake test</code> to run the test suite,<br>
<code>bin/cake build</code> to rebuild the full CoffeeScript compiler, and<br>
<code>bin/cake build:except-parser</code> to recompile much faster if you’re not editing <code>grammar.coffee</code>.</p>
<p><code>git checkout lib &amp;&amp; bin/cake build:full</code> is a good command to run when you’re working on the core language. It’ll refresh the <code>lib</code> folder (in case you broke something), build your altered compiler, use that to rebuild itself (a good sanity test) and then run all of the tests. If they pass, there’s a good chance you’ve made a successful change.</p>
</li>
<li>
<p><a href="v1/test.html">Browser Tests</a><br>
Run CoffeeScript’s test suite in your current browser.</p>
</li>
<li>
<p><a href="http://github.com/jashkenas/coffeescript/issues">CoffeeScript Issues</a><br>
Bug reports, feature proposals, and ideas for changes to the language belong here.</p>
</li>
<li>
<p><a href="https://groups.google.com/forum/#!forum/coffeescript">CoffeeScript Google Group</a><br>
If you’d like to ask a question, the mailing list is a good place to get help.</p>
</li>
<li>
<p><a href="http://github.com/jashkenas/coffeescript/wiki">The CoffeeScript Wiki</a><br>
If you’ve ever learned a neat CoffeeScript tip or trick, or ran into a gotcha — share it on the wiki. The wiki also serves as a directory of handy <a href="http://github.com/jashkenas/coffeescript/wiki/Text-editor-plugins">text editor extensions</a>, <a href="http://github.com/jashkenas/coffeescript/wiki/Web-framework-plugins">web framework plugins</a>, and general <a href="http://github.com/jashkenas/coffeescript/wiki/Build-tools">CoffeeScript build tools</a>.</p>
</li>
<li>
<p><a href="http://github.com/jashkenas/coffeescript/wiki/FAQ">The FAQ</a><br>
Perhaps your CoffeeScript-related question has been asked before. Check the FAQ first.</p>
</li>
<li>
<p><a href="http://js2coffee.org">JS2Coffee</a><br>
Is a very well done reverse JavaScript-to-CoffeeScript compiler. It’s not going to be perfect (infer what your JavaScript classes are, when you need bound functions, and so on…) — but it’s a great starting point for converting simple scripts.</p>
</li>
<li>
<p><a href="https://github.com/jashkenas/coffeescript/tree/master/documentation/images">High-Rez Logo</a><br>
The CoffeeScript logo is available in SVG for use in presentations.</p>
</li>
</ul>

  <span class="bookmark" id="chat"></span>
    <h2>Web Chat (IRC)</h2>
<p>Quick help and advice can usually be found in the CoffeeScript IRC room. Join <code>#coffeescript</code> on <code>irc.freenode.net</code>, or click the button below to open a webchat session on this page.</p>
<p><button id="open_webchat">click to open #coffeescript</button></p>

  <span class="bookmark" id="changelog"></span>
    <h2>Change Log</h2>
<div class="anchor" id="1.12.5"></div>
<h2 class="header">
  <a href="https://github.com/jashkenas/coffeescript/compare/1.12.4...1.12.5">1.12.5</a>
  <span class="timestamp"> &mdash; <time datetime="2017-04-10">April 10, 2017</time></span>
</h2><ul>
<li>Better handling of <code>default</code>, <code>from</code>, <code>as</code> and <code>*</code> within <code>import</code> and <code>export</code> statements. You can now import or export a member named <code>default</code> and the compiler won’t interpret it as the <code>default</code> keyword.</li>
<li>Fixed a bug where invalid octal escape sequences weren’t throwing errors in the compiler.</li>
</ul>
<div class="anchor" id="1.12.4"></div>
<h2 class="header">
  <a href="https://github.com/jashkenas/coffeescript/compare/1.12.3...1.12.4">1.12.4</a>
  <span class="timestamp"> &mdash; <time datetime="2017-02-18">February 18, 2017</time></span>
</h2><ul>
<li>The <code>cake</code> commands have been updated, with new <code>watch</code> options for most tasks. Clone the <a href="https://github.com/jashkenas/coffeescript">CoffeeScript repo</a> and run <code>cake</code> at the root of the repo to see the options.</li>
<li>Fixed a bug where <code>export</code>ing a referenced variable was preventing the variable from being declared.</li>
<li>Fixed a bug where the <code>coffee</code> command wasn’t working for a <code>.litcoffee</code> file.</li>
<li>Bugfixes related to tokens and location data, for better source maps and improved compatibility with downstream tools.</li>
</ul>
<div class="anchor" id="1.12.3"></div>
<h2 class="header">
  <a href="https://github.com/jashkenas/coffeescript/compare/1.12.2...1.12.3">1.12.3</a>
  <span class="timestamp"> &mdash; <time datetime="2017-01-24">January 24, 2017</time></span>
</h2><ul>
<li><code>@</code> values can now be used as indices in <code>for</code> expressions. This loosens the compilation of <code>for</code> expressions to allow the index variable to be an <code>@</code> value, e.g. <code>do @visit for @node, @index in nodes</code>. Within <code>@visit</code>, the index of the current node (<code>@node</code>) would be available as <code>@index</code>.</li>
<li>CoffeeScript’s patched <code>Error.prepareStackTrace</code> has been restored, with some revisions that should prevent the erroneous exceptions that were making life difficult for some downstream projects. This fixes the incorrect line numbers in stack traces since 1.12.2.</li>
<li>The <code>//=</code> operator’s output now wraps parentheses around the right operand, like the other assignment operators.</li>
</ul>
<div class="anchor" id="1.12.2"></div>
<h2 class="header">
  <a href="https://github.com/jashkenas/coffeescript/compare/1.12.1...1.12.2">1.12.2</a>
  <span class="timestamp"> &mdash; <time datetime="2016-12-16">December 16, 2016</time></span>
</h2><ul>
<li>The browser compiler can once again be built unminified via <code>MINIFY=false cake build:browser</code>.</li>
<li>The error-prone patched version of <code>Error.prepareStackTrace</code> has been removed.</li>
<li>Command completion in the REPL (pressing tab to get suggestions) has been fixed for Node 6.9.1+.</li>
<li>The <a href="v1/test.html">browser-based tests</a> now include all the tests as the Node-based version.</li>
</ul>
<div class="anchor" id="1.12.1"></div>
<h2 class="header">
  <a href="https://github.com/jashkenas/coffeescript/compare/1.12.0...1.12.1">1.12.1</a>
  <span class="timestamp"> &mdash; <time datetime="2016-12-07">December 7, 2016</time></span>
</h2><ul>
<li>You can now import a module member named <code>default</code>, e.g. <code>import { default } from 'lib'</code>. Though like in ES2015, you cannot import an entire module and name it <code>default</code> (so <code>import default from 'lib'</code> is not allowed).</li>
<li>Fix regression where <code>from</code> as a variable name was breaking <code>for</code> loop declarations. For the record, <code>from</code> is not a reserved word in CoffeeScript; you may use it for variable names. <code>from</code> behaves like a keyword within the context of <code>import</code> and <code>export</code> statements, and in the declaration of a <code>for</code> loop; though you should also be able to use variables named <code>from</code> in those contexts, and the compiler should be able to tell the difference.</li>
</ul>
<div class="anchor" id="1.12.0"></div>
<h2 class="header">
  <a href="https://github.com/jashkenas/coffeescript/compare/1.11.1...1.12.0">1.12.0</a>
  <span class="timestamp"> &mdash; <time datetime="2016-12-04">December 4, 2016</time></span>
</h2><ul>
<li>CoffeeScript now supports ES2015 <a href="#tagged-template-literals">tagged template literals</a>. Note that using tagged template literals in your code makes you responsible for ensuring that either your runtime supports tagged template literals or that you transpile the output JavaScript further to a version your target runtime(s) support.</li>
<li>CoffeeScript now provides a <a href="#generator-iteration"><code>for…from</code></a> syntax for outputting ES2015 <a href="https://developer.mozilla.org/en-US/docs/Web/JavaScript/Reference/Statements/for...of"><code>for…of</code></a>. (Sorry they couldn’t match, but we came up with <code>for…of</code> first for something else.) This allows iterating over generators or any other iterable object. Note that using <code>for…from</code> in your code makes you responsible for ensuring that either your runtime supports <code>for…of</code> or that you transpile the output JavaScript further to a version your target runtime(s) support.</li>
<li>Triple backticks (<code>```​</code>) allow the creation of embedded JavaScript blocks where escaping single backticks is not required, which should improve interoperability with ES2015 template literals and with Markdown.</li>
<li>Within single-backtick embedded JavaScript, backticks can now be escaped via <code>\`​</code>.</li>
<li>The browser tests now run in the browser again, and are accessible <a href="v1/test.html">here</a> if you would like to test your browser.</li>
<li>CoffeeScript-only keywords in ES2015 <code>import</code>s and <code>export</code>s are now ignored.</li>
<li>The compiler now throws an error on trying to export an anonymous class.</li>
<li>Bugfixes related to tokens and location data, for better source maps and improved compatibility with downstream tools.</li>
</ul>
<div class="anchor" id="1.11.1"></div>
<h2 class="header">
  <a href="https://github.com/jashkenas/coffeescript/compare/1.11.0...1.11.1">1.11.1</a>
  <span class="timestamp"> &mdash; <time datetime="2016-10-02">October 2, 2016</time></span>
</h2><ul>
<li>Bugfix for shorthand object syntax after interpolated keys.</li>
<li>Bugfix for indentation-stripping in <code>&quot;&quot;&quot;</code> strings.</li>
<li>Bugfix for not being able to use the name “arguments” for a prototype property of class.</li>
<li>Correctly compile large hexadecimal numbers literals to <code>2e308</code> (just like all other large number literals do).</li>
</ul>
<div class="anchor" id="1.11.0"></div>
<h2 class="header">
  <a href="https://github.com/jashkenas/coffeescript/compare/1.10.0...1.11.0">1.11.0</a>
  <span class="timestamp"> &mdash; <time datetime="2016-09-24">September 24, 2016</time></span>
</h2><ul>
<li>
<p>CoffeeScript now supports ES2015 <a href="#modules"><code>import</code> and <code>export</code> syntax</a>.</p>
</li>
<li>
<p>Added the <code>-M, --inline-map</code> flag to the compiler, allowing you embed the source map directly into the output JavaScript, rather than as a separate file.</p>
</li>
<li>
<p>A bunch of fixes for <code>yield</code>:</p>
<ul>
<li>
<p><code>yield return</code> can no longer mistakenly be used as an expression.</p>
</li>
<li>
<p><code>yield</code> now mirrors <code>return</code> in that it can be used stand-alone as well as with expressions. Where you previously wrote <code>yield undefined</code>, you may now write simply <code>yield</code>. However, this means also inheriting the same syntax limitations that <code>return</code> has, so these examples no longer compile:</p>
<blockquote class="uneditable-code-block"><pre><code>doubles = -&gt;
  yield for i in [1..3]
    i * 2
six = -&gt;
  yield
    2 * 3
</code></pre>
</blockquote></li>
<li>
<p>The JavaScript output is a bit nicer, with unnecessary parentheses and spaces, double indentation and double semicolons around <code>yield</code> no longer present.</p>
</li>
</ul>
</li>
<li>
<p><code>&amp;&amp;=</code>, <code>||=</code>, <code>and=</code> and <code>or=</code> no longer accidentally allow a space before the equals sign.</p>
</li>
<li>
<p>Improved several error messages.</p>
</li>
<li>
<p>Just like <code>undefined</code> compiles to <code>void 0</code>, <code>NaN</code> now compiles into <code>0/0</code> and <code>Infinity</code> into <code>2e308</code>.</p>
</li>
<li>
<p>Bugfix for renamed destructured parameters with defaults. <code>({a: b = 1}) -&gt;</code> no longer crashes the compiler.</p>
</li>
<li>
<p>Improved the internal representation of a CoffeeScript program. This is only noticeable to tools that use <code>CoffeeScript.tokens</code> or <code>CoffeeScript.nodes</code>. Such tools need to update to take account for changed or added tokens and nodes.</p>
</li>
<li>
<p>Several minor bug fixes, including:</p>
<ul>
<li>The caught error in <code>catch</code> blocks is no longer declared unnecessarily, and no longer mistakenly named <code>undefined</code> for <code>catch</code>-less <code>try</code> blocks.</li>
<li>Unassignable parameter destructuring no longer crashes the compiler.</li>
<li>Source maps are now used correctly for errors thrown from .coffee.md files.</li>
<li><code>coffee -e 'throw null'</code> no longer crashes.</li>
<li>The REPL no longer crashes when using <code>.exit</code> to exit it.</li>
<li>Invalid JavaScript is no longer output when lots of <code>for</code> loops are used in the same scope.</li>
<li>A unicode issue when using stdin with the CLI.</li>
</ul>
</li>
</ul>
<div class="anchor" id="1.10.0"></div>
<h2 class="header">
  <a href="https://github.com/jashkenas/coffeescript/compare/1.9.3...1.10.0">1.10.0</a>
  <span class="timestamp"> &mdash; <time datetime="2015-09-03">September 3, 2015</time></span>
</h2><ul>
<li>
<p>CoffeeScript now supports ES2015-style destructuring defaults.</p>
</li>
<li>
<p><code>(offsetHeight: height) -&gt;</code> no longer compiles. That syntax was accidental and partly broken. Use <code>({offsetHeight: height}) -&gt;</code> instead. Object destructuring always requires braces.</p>
</li>
<li>
<p>Several minor bug fixes, including:</p>
<ul>
<li>A bug where the REPL would sometimes report valid code as invalid, based on what you had typed earlier.</li>
<li>A problem with multiple JS contexts in the jest test framework.</li>
<li>An error in io.js where strict mode is set on internal modules.</li>
<li>A variable name clash for the caught error in <code>catch</code> blocks.</li>
</ul>
</li>
</ul>
<div class="anchor" id="1.9.3"></div>
<h2 class="header">
  <a href="https://github.com/jashkenas/coffeescript/compare/1.9.2...1.9.3">1.9.3</a>
  <span class="timestamp"> &mdash; <time datetime="2015-05-27">May 27, 2015</time></span>
</h2><ul>
<li>Bugfix for interpolation in the first key of an object literal in an implicit call.</li>
<li>Fixed broken error messages in the REPL, as well as a few minor bugs with the REPL.</li>
<li>Fixed source mappings for tokens at the beginning of lines when compiling with the <code>--bare</code> option. This has the nice side effect of generating smaller source maps.</li>
<li>Slight formatting improvement of compiled block comments.</li>
<li>Better error messages for <code>on</code>, <code>off</code>, <code>yes</code> and <code>no</code>.</li>
</ul>
<div class="anchor" id="1.9.2"></div>
<h2 class="header">
  <a href="https://github.com/jashkenas/coffeescript/compare/1.9.1...1.9.2">1.9.2</a>
  <span class="timestamp"> &mdash; <time datetime="2015-04-15">April 15, 2015</time></span>
</h2><ul>
<li>Fixed a <strong>watch</strong> mode error introduced in 1.9.1 when compiling multiple files with the same filename.</li>
<li>Bugfix for <code>yield</code> around expressions containing <code>this</code>.</li>
<li>Added a Ruby-style <code>-r</code> option to the REPL, which allows requiring a module before execution with <code>--eval</code> or <code>--interactive</code>.</li>
<li>In <code>&lt;script type=&quot;text/coffeescript&quot;&gt;</code> tags, to avoid possible duplicate browser requests for .coffee files, you can now use the <code>data-src</code> attribute instead of <code>src</code>.</li>
<li>Minor bug fixes for IE8, strict ES5 regular expressions and Browserify.</li>
</ul>
<div class="anchor" id="1.9.1"></div>
<h2 class="header">
  <a href="https://github.com/jashkenas/coffeescript/compare/1.9.0...1.9.1">1.9.1</a>
  <span class="timestamp"> &mdash; <time datetime="2015-02-18">February 18, 2015</time></span>
</h2><ul>
<li>Interpolation now works in object literal keys (again). You can use this to dynamically name properties.</li>
<li>Internal compiler variable names no longer start with underscores. This makes the generated JavaScript a bit prettier, and also fixes an issue with the completely broken and ungodly way that AngularJS “parses” function arguments.</li>
<li>Fixed a few <code>yield</code>-related edge cases with <code>yield return</code> and <code>yield throw</code>.</li>
<li>Minor bug fixes and various improvements to compiler error messages.</li>
</ul>
<div class="anchor" id="1.9.0"></div>
<h2 class="header">
  <a href="https://github.com/jashkenas/coffeescript/compare/1.8.0...1.9.0">1.9.0</a>
  <span class="timestamp"> &mdash; <time datetime="2015-01-29">January 29, 2015</time></span>
</h2><ul>
<li>CoffeeScript now supports ES2015 generators. A generator is simply a function that <code>yield</code>s.</li>
<li>More robust parsing and improved error messages for strings and regexes — especially with respect to interpolation.</li>
<li>Changed strategy for the generation of internal compiler variable names. Note that this means that <code>@example</code> function parameters are no longer available as naked <code>example</code> variables within the function body.</li>
<li>Fixed REPL compatibility with latest versions of Node and Io.js.</li>
<li>Various minor bug fixes.</li>
</ul>
<div class="anchor" id="1.8.0"></div>
<h2 class="header">
  <a href="https://github.com/jashkenas/coffeescript/compare/1.7.1...1.8.0">1.8.0</a>
  <span class="timestamp"> &mdash; <time datetime="2014-08-26">August 26, 2014</time></span>
</h2><ul>
<li>The <code>--join</code> option of the CLI is now deprecated.</li>
<li>Source maps now use <code>.js.map</code> as file extension, instead of just <code>.map</code>.</li>
<li>The CLI now exits with the exit code 1 when it fails to write a file to disk.</li>
<li>The compiler no longer crashes on unterminated, single-quoted strings.</li>
<li>Fixed location data for string interpolations, which made source maps out of sync.</li>
<li>The error marker in error messages is now correctly positioned if the code is indented with tabs.</li>
<li>Fixed a slight formatting error in CoffeeScript’s source map-patched stack traces.</li>
<li>The <code>%%</code> operator now coerces its right operand only once.</li>
<li>It is now possible to require CoffeeScript files from Cakefiles without having to register the compiler first.</li>
<li>The CoffeeScript REPL is now exported and can be required using <code>require 'coffee-script/repl'</code>.</li>
<li>Fixes for the REPL in Node 0.11.</li>
</ul>
<div class="anchor" id="1.7.1"></div>
<h2 class="header">
  <a href="https://github.com/jashkenas/coffeescript/compare/1.7.0...1.7.1">1.7.1</a>
  <span class="timestamp"> &mdash; <time datetime="2014-01-29">January 29, 2014</time></span>
</h2><ul>
<li>Fixed a typo that broke node module lookup when running a script directly with the <code>coffee</code> binary.</li>
</ul>
<div class="anchor" id="1.7.0"></div>
<h2 class="header">
  <a href="https://github.com/jashkenas/coffeescript/compare/1.6.3...1.7.0">1.7.0</a>
  <span class="timestamp"> &mdash; <time datetime="2014-01-28">January 28, 2014</time></span>
</h2><ul>
<li>When requiring CoffeeScript files in Node you must now explicitly register the compiler. This can be done with <code>require 'coffee-script/register'</code> or <code>CoffeeScript.register()</code>. Also for configuration such as Mocha’s, use <strong>coffee-script/register</strong>.</li>
<li>Improved error messages, source maps and stack traces. Source maps now use the updated <code>//#</code> syntax.</li>
<li>Leading <code>.</code> now closes all open calls, allowing for simpler chaining syntax.</li>
</ul>
<div class='code'><pre><code>$ <span class="string">'body'</span>
.click (e) -&gt;
  $ <span class="string">'.box'</span>
  .fadeIn <span class="string">'fast'</span>
  .addClass <span class="string">'.active'</span>
.css <span class="string">'background'</span>, <span class="string">'white'</span>
</code></pre><pre><code>$(<span class="string">'body'</span>).click(<span class="function"><span class="keyword">function</span>(<span class="params">e</span>) </span>{
  <span class="keyword">return</span> $(<span class="string">'.box'</span>).fadeIn(<span class="string">'fast'</span>).addClass(<span class="string">'.active'</span>);
}).css(<span class="string">'background'</span>, <span class="string">'white'</span>);
</code></pre><script>window.example1 = "$ 'body'\n.click (e) ->\n  $ '.box'\n  .fadeIn 'fast'\n  .addClass '.active'\n.css 'background', 'white'\n"</script><div class='minibutton load' onclick='javascript: loadConsole(example1);'>load</div><br class='clear' /></div><ul>
<li>Added <code>**</code>, <code>//</code> and <code>%%</code> operators and <code>...</code> expansion in parameter lists and destructuring expressions.</li>
<li>Multiline strings are now joined by a single space and ignore all indentation. A backslash at the end of a line can denote the amount of whitespace between lines, in both strings and heredocs. Backslashes correctly escape whitespace in block regexes.</li>
<li>Closing brackets can now be indented and therefore no longer cause unexpected error.</li>
<li>Several breaking compilation fixes. Non-callable literals (strings, numbers etc.) don’t compile in a call now and multiple postfix conditionals compile properly. Postfix conditionals and loops always bind object literals. Conditional assignment compiles properly in subexpressions. <code>super</code> is disallowed outside of methods and works correctly inside <code>for</code> loops.</li>
<li>Formatting of compiled block comments has been improved.</li>
<li>No more <code>-p</code> folders on Windows.</li>
<li>The <code>options</code> object passed to CoffeeScript is no longer mutated.</li>
</ul>
<div class="anchor" id="1.6.3"></div>
<h2 class="header">
  <a href="https://github.com/jashkenas/coffeescript/compare/1.6.2...1.6.3">1.6.3</a>
  <span class="timestamp"> &mdash; <time datetime="2013-06-02">June 2, 2013</time></span>
</h2><ul>
<li>The CoffeeScript REPL now remembers your history between sessions. Just like a proper REPL should.</li>
<li>You can now use <code>require</code> in Node to load <code>.coffee.md</code> Literate CoffeeScript files. In the browser, <code>text/literate-coffeescript</code> script tags.</li>
<li>The old <code>coffee --lint</code> command has been removed. It was useful while originally working on the compiler, but has been surpassed by JSHint. You may now use <code>-l</code> to pass literate files in over <strong>stdio</strong>.</li>
<li>Bugfixes for Windows path separators, <code>catch</code> without naming the error, and executable-class-bodies-with- prototypal-property-attachment.</li>
</ul>
<div class="anchor" id="1.6.2"></div>
<h2 class="header">
  <a href="https://github.com/jashkenas/coffeescript/compare/1.6.1...1.6.2">1.6.2</a>
  <span class="timestamp"> &mdash; <time datetime="2013-03-18">March 18, 2013</time></span>
</h2><ul>
<li>Source maps have been used to provide automatic line-mapping when running CoffeeScript directly via the <code>coffee</code> command, and for automatic line-mapping when running CoffeeScript directly in the browser. Also, to provide better error messages for semantic errors thrown by the compiler — <a href="http://cl.ly/NdOA">with colors, even</a>.</li>
<li>Improved support for mixed literate/vanilla-style CoffeeScript projects, and generating source maps for both at the same time.</li>
<li>Fixes for <strong>1.6.x</strong> regressions with overriding inherited bound functions, and for Windows file path management.</li>
<li>The <code>coffee</code> command can now correctly <code>fork()</code> both <code>.coffee</code> and <code>.js</code> files. (Requires Node.js 0.9+)</li>
</ul>
<div class="anchor" id="1.6.1"></div>
<h2 class="header">
  <a href="https://github.com/jashkenas/coffeescript/compare/1.5.0...1.6.1">1.6.1</a>
  <span class="timestamp"> &mdash; <time datetime="2013-03-05">March 5, 2013</time></span>
</h2><ul>
<li>First release of <a href="#source-maps">source maps</a>. Pass the <code>--map</code> flag to the compiler, and off you go. Direct all your thanks over to <a href="http://github.com/jwalton">Jason Walton</a>.</li>
<li>Fixed a 1.5.0 regression with multiple implicit calls against an indented implicit object. Combinations of implicit function calls and implicit objects should generally be parsed better now — but it still isn’t good <em>style</em> to nest them too heavily.</li>
<li><code>.coffee.md</code> is now also supported as a Literate CoffeeScript file extension, for existing tooling. <code>.litcoffee</code> remains the canonical one.</li>
<li>Several minor fixes surrounding member properties, bound methods and <code>super</code> in class declarations.</li>
</ul>
<div class="anchor" id="1.5.0"></div>
<h2 class="header">
  <a href="https://github.com/jashkenas/coffeescript/compare/1.4.0...1.5.0">1.5.0</a>
  <span class="timestamp"> &mdash; <time datetime="2013-02-25">February 25, 2013</time></span>
</h2><ul>
<li>First release of <a href="#literate">Literate CoffeeScript</a>.</li>
<li>The CoffeeScript REPL is now based on the Node.js REPL, and should work better and more familiarly.</li>
<li>Returning explicit values from constructors is now forbidden. If you want to return an arbitrary value, use a function, not a constructor.</li>
<li>You can now loop over an array backwards, without having to manually deal with the indexes: <code>for item in list by -1</code></li>
<li>Source locations are now preserved in the CoffeeScript AST, although source maps are not yet being emitted.</li>
</ul>
<div class="anchor" id="1.4.0"></div>
<h2 class="header">
  <a href="https://github.com/jashkenas/coffeescript/compare/1.3.3...1.4.0">1.4.0</a>
  <span class="timestamp"> &mdash; <time datetime="2012-10-23">October 23, 2012</time></span>
</h2><ul>
<li>The CoffeeScript compiler now strips Microsoft’s UTF-8 BOM if it exists, allowing you to compile BOM-borked source files.</li>
<li>Fix Node/compiler deprecation warnings by removing <code>registerExtension</code>, and moving from <code>path.exists</code> to <code>fs.exists</code>.</li>
<li>Small tweaks to splat compilation, backticks, slicing, and the error for duplicate keys in object literals.</li>
</ul>
<div class="anchor" id="1.3.3"></div>
<h2 class="header">
  <a href="https://github.com/jashkenas/coffeescript/compare/1.3.1...1.3.3">1.3.3</a>
  <span class="timestamp"> &mdash; <time datetime="2012-05-15">May 15, 2012</time></span>
</h2><ul>
<li>Due to the new semantics of JavaScript’s strict mode, CoffeeScript no longer guarantees that constructor functions have names in all runtimes. See <a href="https://github.com/jashkenas/coffeescript/issues/2052">#2052</a> for discussion.</li>
<li>Inside of a nested function inside of an instance method, it’s now possible to call <code>super</code> more reliably (walks recursively up).</li>
<li>Named loop variables no longer have different scoping heuristics than other local variables. (Reverts #643)</li>
<li>Fix for splats nested within the LHS of destructuring assignment.</li>
<li>Corrections to our compile time strict mode forbidding of octal literals.</li>
</ul>
<div class="anchor" id="1.3.1"></div>
<h2 class="header">
  <a href="https://github.com/jashkenas/coffeescript/compare/1.2.0...1.3.1">1.3.1</a>
  <span class="timestamp"> &mdash; <time datetime="2012-04-10">April 10, 2012</time></span>
</h2><ul>
<li>CoffeeScript now enforces all of JavaScript’s <strong>Strict Mode</strong> early syntax errors at compile time. This includes old-style octal literals, duplicate property names in object literals, duplicate parameters in a function definition, deleting naked variables, setting the value of <code>eval</code> or <code>arguments</code>, and more. See a full discussion at <a href="https://github.com/jashkenas/coffeescript/issues/1547">#1547</a>.</li>
<li>The REPL now has a handy new multi-line mode for entering large blocks of code. It’s useful when copy-and-pasting examples into the REPL. Enter multi-line mode with <code>Ctrl-V</code>. You may also now pipe input directly into the REPL.</li>
<li>CoffeeScript now prints a <code>Generated by CoffeeScript VERSION</code> header at the top of each compiled file.</li>
<li>Conditional assignment of previously undefined variables <code>a or= b</code> is now considered a syntax error.</li>
<li>A tweak to the semantics of <code>do</code>, which can now be used to more easily simulate a namespace: <code>do (x = 1, y = 2) -&gt; …</code></li>
<li>Loop indices are now mutable within a loop iteration, and immutable between them.</li>
<li>Both endpoints of a slice are now allowed to be omitted for consistency, effectively creating a shallow copy of the list.</li>
<li>Additional tweaks and improvements to <code>coffee --watch</code> under Node’s “new” file watching API. Watch will now beep by default if you introduce a syntax error into a watched script. We also now ignore hidden directories by default when watching recursively.</li>
</ul>
<div class="anchor" id="1.2.0"></div>
<h2 class="header">
  <a href="https://github.com/jashkenas/coffeescript/compare/1.1.3...1.2.0">1.2.0</a>
  <span class="timestamp"> &mdash; <time datetime="2011-12-18">December 18, 2011</time></span>
</h2><ul>
<li>Multiple improvements to <code>coffee --watch</code> and <code>--join</code>. You may now use both together, as well as add and remove files and directories within a <code>--watch</code>’d folder.</li>
<li>The <code>throw</code> statement can now be used as part of an expression.</li>
<li>Block comments at the top of the file will now appear outside of the safety closure wrapper.</li>
<li>Fixed a number of minor 1.1.3 regressions having to do with trailing operators and unfinished lines, and a more major 1.1.3 regression that caused bound functions <em>within</em> bound class functions to have the incorrect <code>this</code>.</li>
</ul>
<div class="anchor" id="1.1.3"></div>
<h2 class="header">
  <a href="https://github.com/jashkenas/coffeescript/compare/1.1.2...1.1.3">1.1.3</a>
  <span class="timestamp"> &mdash; <time datetime="2011-11-08">November 8, 2011</time></span>
</h2><ul>
<li>Ahh, whitespace. CoffeeScript’s compiled JS now tries to space things out and keep it readable, as you can see in the examples on this page.</li>
<li>You can now call <code>super</code> in class level methods in class bodies, and bound class methods now preserve their correct context.</li>
<li>JavaScript has always supported octal numbers <code>010 is 8</code>, and hexadecimal numbers <code>0xf is 15</code>, but CoffeeScript now also supports binary numbers: <code>0b10 is 2</code>.</li>
<li>The CoffeeScript module has been nested under a subdirectory to make it easier to <code>require</code> individual components separately, without having to use <strong>npm</strong>. For example, after adding the CoffeeScript folder to your path: <code>require('coffee-script/lexer')</code></li>
<li>There’s a new “link” feature in Try CoffeeScript on this webpage. Use it to get a shareable permalink for your example script.</li>
<li>The <code>coffee --watch</code> feature now only works on Node.js 0.6.0 and higher, but now also works properly on Windows.</li>
<li>Lots of small bug fixes from <strong><a href="https://github.com/michaelficarra">@michaelficarra</a></strong>, <strong><a href="https://github.com/geraldalewis">@geraldalewis</a></strong>, <strong><a href="https://github.com/satyr">@satyr</a></strong>, and <strong><a href="https://github.com/trevorburnham">@trevorburnham</a></strong>.</li>
</ul>
<div class="anchor" id="1.1.2"></div>
<h2 class="header">
  <a href="https://github.com/jashkenas/coffeescript/compare/1.1.1...1.1.2">1.1.2</a>
  <span class="timestamp"> &mdash; <time datetime="2011-08-04">August 4, 2011</time></span>
</h2><p>Fixes for block comment formatting, <code>?=</code> compilation, implicit calls against control structures, implicit invocation of a try/catch block, variadic arguments leaking from local scope, line numbers in syntax errors following heregexes, property access on parenthesized number literals, bound class methods and super with reserved names, a REPL overhaul, consecutive compiled semicolons, block comments in implicitly called objects, and a Chrome bug.</p>
<div class="anchor" id="1.1.1"></div>
<h2 class="header">
  <a href="https://github.com/jashkenas/coffeescript/compare/1.1.0...1.1.1">1.1.1</a>
  <span class="timestamp"> &mdash; <time datetime="2011-05-10">May 10, 2011</time></span>
</h2><p>Bugfix release for classes with external constructor functions, see issue #1182.</p>
<div class="anchor" id="1.1.0"></div>
<h2 class="header">
  <a href="https://github.com/jashkenas/coffeescript/compare/1.0.1...1.1.0">1.1.0</a>
  <span class="timestamp"> &mdash; <time datetime="2011-05-01">May 1, 2011</time></span>
</h2><p>When running via the <code>coffee</code> executable, <code>process.argv</code> and friends now report <code>coffee</code> instead of <code>node</code>. Better compatibility with <strong>Node.js 0.4.x</strong> module lookup changes. The output in the REPL is now colorized, like Node’s is. Giving your concatenated CoffeeScripts a name when using <code>--join</code> is now mandatory. Fix for lexing compound division <code>/=</code> as a regex accidentally. All <code>text/coffeescript</code> tags should now execute in the order they’re included. Fixed an issue with extended subclasses using external constructor functions. Fixed an edge-case infinite loop in <code>addImplicitParentheses</code>. Fixed exponential slowdown with long chains of function calls. Globals no longer leak into the CoffeeScript REPL. Splatted parameters are declared local to the function.</p>
<div class="anchor" id="1.0.1"></div>
<h2 class="header">
  <a href="https://github.com/jashkenas/coffeescript/compare/1.0.0...1.0.1">1.0.1</a>
  <span class="timestamp"> &mdash; <time datetime="2011-01-31">January 31, 2011</time></span>
</h2><p>Fixed a lexer bug with Unicode identifiers. Updated REPL for compatibility with Node.js 0.3.7. Fixed requiring relative paths in the REPL. Trailing <code>return</code> and <code>return undefined</code> are now optimized away. Stopped requiring the core Node.js <code>util</code> module for back-compatibility with Node.js 0.2.5. Fixed a case where a conditional <code>return</code> would cause fallthrough in a <code>switch</code> statement. Optimized empty objects in destructuring assignment.</p>
<div class="anchor" id="1.0.0"></div>
<h2 class="header">
  <a href="https://github.com/jashkenas/coffeescript/compare/0.9.6...1.0.0">1.0.0</a>
  <span class="timestamp"> &mdash; <time datetime="2010-12-24">December 24, 2010</time></span>
</h2><p>CoffeeScript loops no longer try to preserve block scope when functions are being generated within the loop body. Instead, you can use the <code>do</code> keyword to create a convenient closure wrapper. Added a <code>--nodejs</code> flag for passing through options directly to the <code>node</code> executable. Better behavior around the use of pure statements within expressions. Fixed inclusive slicing through <code>-1</code>, for all browsers, and splicing with arbitrary expressions as endpoints.</p>
<div class="anchor" id="0.9.6"></div>
<h2 class="header">
  <a href="https://github.com/jashkenas/coffeescript/compare/0.9.5...0.9.6">0.9.6</a>
  <span class="timestamp"> &mdash; <time datetime="2010-12-06">December 6, 2010</time></span>
</h2><p>The REPL now properly formats stacktraces, and stays alive through asynchronous exceptions. Using <code>--watch</code> now prints timestamps as files are compiled. Fixed some accidentally-leaking variables within plucked closure-loops. Constructors now maintain their declaration location within a class body. Dynamic object keys were removed. Nested classes are now supported. Fixes execution context for naked splatted functions. Bugfix for inversion of chained comparisons. Chained class instantiation now works properly with splats.</p>
<div class="anchor" id="0.9.5"></div>
<h2 class="header">
  <a href="https://github.com/jashkenas/coffeescript/compare/0.9.4...0.9.5">0.9.5</a>
  <span class="timestamp"> &mdash; <time datetime="2010-11-21">November 21, 2010</time></span>
</h2><p>0.9.5 should be considered the first release candidate for CoffeeScript 1.0. There have been a large number of internal changes since the previous release, many contributed from <strong>satyr</strong>’s <a href="http://github.com/satyr/coco">Coco</a> dialect of CoffeeScript. Heregexes (extended regexes) were added. Functions can now have default arguments. Class bodies are now executable code. Improved syntax errors for invalid CoffeeScript. <code>undefined</code> now works like <code>null</code>, and cannot be assigned a new value. There was a precedence change with respect to single-line comprehensions: <code>result = i for i in list</code>
used to parse as <code>result = (i for i in list)</code> by default … it now parses as
<code>(result = i) for i in list</code>.</p>
<div class="anchor" id="0.9.4"></div>
<h2 class="header">
  <a href="https://github.com/jashkenas/coffeescript/compare/0.9.3...0.9.4">0.9.4</a>
  <span class="timestamp"> &mdash; <time datetime="2010-09-21">September 21, 2010</time></span>
</h2><p>CoffeeScript now uses appropriately-named temporary variables, and recycles their references after use. Added <code>require.extensions</code> support for <strong>Node.js 0.3</strong>. Loading CoffeeScript in the browser now adds just a single <code>CoffeeScript</code> object to global scope. Fixes for implicit object and block comment edge cases.</p>
<div class="anchor" id="0.9.3"></div>
<h2 class="header">
  <a href="https://github.com/jashkenas/coffeescript/compare/0.9.2...0.9.3">0.9.3</a>
  <span class="timestamp"> &mdash; <time datetime="2010-09-16">September 16, 2010</time></span>
</h2><p>CoffeeScript <code>switch</code> statements now compile into JS <code>switch</code> statements — they previously compiled into <code>if/else</code> chains for JavaScript 1.3 compatibility. Soaking a function invocation is now supported. Users of the RubyMine editor should now be able to use <code>--watch</code> mode.</p>
<div class="anchor" id="0.9.2"></div>
<h2 class="header">
  <a href="https://github.com/jashkenas/coffeescript/compare/0.9.1...0.9.2">0.9.2</a>
  <span class="timestamp"> &mdash; <time datetime="2010-08-23">August 23, 2010</time></span>
</h2><p>Specifying the start and end of a range literal is now optional, eg. <code>array[3..]</code>. You can now say <code>a not instanceof b</code>. Fixed important bugs with nested significant and non-significant indentation (Issue #637). Added a <code>--require</code> flag that allows you to hook into the <code>coffee</code> command. Added a custom <code>jsl.conf</code> file for our preferred JavaScriptLint setup. Sped up Jison grammar compilation time by flattening rules for operations. Block comments can now be used with JavaScript-minifier-friendly syntax. Added JavaScript’s compound assignment bitwise operators. Bugfixes to implicit object literals with leading number and string keys, as the subject of implicit calls, and as part of compound assignment.</p>
<div class="anchor" id="0.9.1"></div>
<h2 class="header">
  <a href="https://github.com/jashkenas/coffeescript/compare/0.9.0...0.9.1">0.9.1</a>
  <span class="timestamp"> &mdash; <time datetime="2010-08-11">August 11, 2010</time></span>
</h2><p>Bugfix release for <strong>0.9.1</strong>. Greatly improves the handling of mixed implicit objects, implicit function calls, and implicit indentation. String and regex interpolation is now strictly <code>#{ … }</code> (Ruby style). The compiler now takes a <code>--require</code> flag, which specifies scripts to run before compilation.</p>
<div class="anchor" id="0.9.0"></div>
<h2 class="header">
  <a href="https://github.com/jashkenas/coffeescript/compare/0.7.2...0.9.0">0.9.0</a>
  <span class="timestamp"> &mdash; <time datetime="2010-08-04">August 4, 2010</time></span>
</h2><p>The CoffeeScript <strong>0.9</strong> series is considered to be a release candidate for <strong>1.0</strong>; let’s give her a shakedown cruise. <strong>0.9.0</strong> introduces a massive backwards-incompatible change: Assignment now uses <code>=</code>, and object literals use <code>:</code>, as in JavaScript. This allows us to have implicit object literals, and YAML-style object definitions. Half assignments are removed, in favor of <code>+=</code>, <code>or=</code>, and friends. Interpolation now uses a hash mark <code>#</code> instead of the dollar sign <code>$</code> — because dollar signs may be part of a valid JS identifier. Downwards range comprehensions are now safe again, and are optimized to straight for loops when created with integer endpoints. A fast, unguarded form of object comprehension was added: <code>for all key, value of object</code>. Mentioning the <code>super</code> keyword with no arguments now forwards all arguments passed to the function, as in Ruby. If you extend class <code>B</code> from parent class <code>A</code>, if <code>A</code> has an <code>extended</code> method defined, it will be called, passing in <code>B</code> — this enables static inheritance, among other things. Cleaner output for functions bound with the fat arrow. <code>@variables</code> can now be used in parameter lists, with the parameter being automatically set as a property on the object — useful in constructors and setter functions. Constructor functions can now take splats.</p>
<div class="anchor" id="0.7.2"></div>
<h2 class="header">
  <a href="https://github.com/jashkenas/coffeescript/compare/0.7.1...0.7.2">0.7.2</a>
  <span class="timestamp"> &mdash; <time datetime="2010-07-12">July 12, 2010</time></span>
</h2><p>Quick bugfix (right after 0.7.1) for a problem that prevented <code>coffee</code> command-line options from being parsed in some circumstances.</p>
<div class="anchor" id="0.7.1"></div>
<h2 class="header">
  <a href="https://github.com/jashkenas/coffeescript/compare/0.7.0...0.7.1">0.7.1</a>
  <span class="timestamp"> &mdash; <time datetime="2010-07-11">July 11, 2010</time></span>
</h2><p>Block-style comments are now passed through and printed as JavaScript block comments – making them useful for licenses and copyright headers. Better support for running coffee scripts standalone via hashbangs. Improved syntax errors for tokens that are not in the grammar.</p>
<div class="anchor" id="0.7.0"></div>
<h2 class="header">
  <a href="https://github.com/jashkenas/coffeescript/compare/0.6.2...0.7.0">0.7.0</a>
  <span class="timestamp"> &mdash; <time datetime="2010-06-28">June 28, 2010</time></span>
</h2><p>Official CoffeeScript variable style is now camelCase, as in JavaScript. Reserved words are now allowed as object keys, and will be quoted for you. Range comprehensions now generate cleaner code, but you have to specify <code>by -1</code> if you’d like to iterate downward. Reporting of syntax errors is greatly improved from the previous release. Running <code>coffee</code> with no arguments now launches the REPL, with Readline support. The <code>&lt;-</code> bind operator has been removed from CoffeeScript. The <code>loop</code> keyword was added, which is equivalent to a <code>while true</code> loop. Comprehensions that contain closures will now close over their variables, like the semantics of a <code>forEach</code>. You can now use bound function in class definitions (bound to the instance). For consistency, <code>a in b</code> is now an array presence check, and <code>a of b</code> is an object-key check. Comments are no longer passed through to the generated JavaScript.</p>
<div class="anchor" id="0.6.2"></div>
<h2 class="header">
  <a href="https://github.com/jashkenas/coffeescript/compare/0.6.1...0.6.2">0.6.2</a>
  <span class="timestamp"> &mdash; <time datetime="2010-05-15">May 15, 2010</time></span>
</h2><p>The <code>coffee</code> command will now preserve directory structure when compiling a directory full of scripts. Fixed two omissions that were preventing the CoffeeScript compiler from running live within Internet Explorer. There’s now a syntax for block comments, similar in spirit to CoffeeScript’s heredocs. ECMA Harmony DRY-style pattern matching is now supported, where the name of the property is the same as the name of the value: <code>{name, length}: func</code>. Pattern matching is now allowed within comprehension variables. <code>unless</code> is now allowed in block form. <code>until</code> loops were added, as the inverse of <code>while</code> loops. <code>switch</code> statements are now allowed without switch object clauses. Compatible with Node.js <strong>v0.1.95</strong>.</p>
<div class="anchor" id="0.6.1"></div>
<h2 class="header">
  <a href="https://github.com/jashkenas/coffeescript/compare/0.6.0...0.6.1">0.6.1</a>
  <span class="timestamp"> &mdash; <time datetime="2010-04-12">April 12, 2010</time></span>
</h2><p>Upgraded CoffeeScript for compatibility with the new Node.js <strong>v0.1.90</strong> series.</p>
<div class="anchor" id="0.6.0"></div>
<h2 class="header">
  <a href="https://github.com/jashkenas/coffeescript/compare/0.5.6...0.6.0">0.6.0</a>
  <span class="timestamp"> &mdash; <time datetime="2010-04-03">April 3, 2010</time></span>
</h2><p>Trailing commas are now allowed, a-la Python. Static properties may be assigned directly within class definitions, using <code>@property</code> notation.</p>
<div class="anchor" id="0.5.6"></div>
<h2 class="header">
  <a href="https://github.com/jashkenas/coffeescript/compare/0.5.5...0.5.6">0.5.6</a>
  <span class="timestamp"> &mdash; <time datetime="2010-03-23">March 23, 2010</time></span>
</h2><p>Interpolation can now be used within regular expressions and heredocs, as well as strings. Added the <code>&lt;-</code> bind operator. Allowing assignment to half-expressions instead of special <code>||=</code>-style operators. The arguments object is no longer automatically converted into an array. After requiring <code>coffee-script</code>, Node.js can now directly load <code>.coffee</code> files, thanks to <strong>registerExtension</strong>. Multiple splats can now be used in function calls, arrays, and pattern matching.</p>
<div class="anchor" id="0.5.5"></div>
<h2 class="header">
  <a href="https://github.com/jashkenas/coffeescript/compare/0.5.4...0.5.5">0.5.5</a>
  <span class="timestamp"> &mdash; <time datetime="2010-03-08">March 8, 2010</time></span>
</h2><p>String interpolation, contributed by <a href="http://github.com/StanAngeloff">Stan Angeloff</a>. Since <code>--run</code> has been the default since <strong>0.5.3</strong>, updating <code>--stdio</code> and <code>--eval</code> to run by default, pass <code>--compile</code> as well if you’d like to print the result.</p>
<div class="anchor" id="0.5.4"></div>
<h2 class="header">
  <a href="https://github.com/jashkenas/coffeescript/compare/0.5.3...0.5.4">0.5.4</a>
  <span class="timestamp"> &mdash; <time datetime="2010-03-03">March 3, 2010</time></span>
</h2><p>Bugfix that corrects the Node.js global constants <code>__filename</code> and <code>__dirname</code>. Tweaks for more flexible parsing of nested function literals and improperly-indented comments. Updates for the latest Node.js API.</p>
<div class="anchor" id="0.5.3"></div>
<h2 class="header">
  <a href="https://github.com/jashkenas/coffeescript/compare/0.5.2...0.5.3">0.5.3</a>
  <span class="timestamp"> &mdash; <time datetime="2010-02-27">February 27, 2010</time></span>
</h2><p>CoffeeScript now has a syntax for defining classes. Many of the core components (Nodes, Lexer, Rewriter, Scope, Optparse) are using them. Cakefiles can use <code>optparse.coffee</code> to define options for tasks. <code>--run</code> is now the default flag for the <code>coffee</code> command, use <code>--compile</code> to save JavaScripts. Bugfix for an ambiguity between RegExp literals and chained divisions.</p>
<div class="anchor" id="0.5.2"></div>
<h2 class="header">
  <a href="https://github.com/jashkenas/coffeescript/compare/0.5.1...0.5.2">0.5.2</a>
  <span class="timestamp"> &mdash; <time datetime="2010-02-25">February 25, 2010</time></span>
</h2><p>Added a compressed version of the compiler for inclusion in web pages as
<code>v1/browser-compiler/coffee-script.js</code>. It’ll automatically run any script tags with type <code>text/coffeescript</code> for you. Added a <code>--stdio</code> option to the <code>coffee</code> command, for piped-in compiles.</p>
<div class="anchor" id="0.5.1"></div>
<h2 class="header">
  <a href="https://github.com/jashkenas/coffeescript/compare/0.5.0...0.5.1">0.5.1</a>
  <span class="timestamp"> &mdash; <time datetime="2010-02-24">February 24, 2010</time></span>
</h2><p>Improvements to null soaking with the existential operator, including soaks on indexed properties. Added conditions to <code>while</code> loops, so you can use them as filters with <code>when</code>, in the same manner as comprehensions.</p>
<div class="anchor" id="0.5.0"></div>
<h2 class="header">
  <a href="https://github.com/jashkenas/coffeescript/compare/0.3.2...0.5.0">0.5.0</a>
  <span class="timestamp"> &mdash; <time datetime="2010-02-21">February 21, 2010</time></span>
</h2><p>CoffeeScript 0.5.0 is a major release, While there are no language changes, the Ruby compiler has been removed in favor of a self-hosting compiler written in pure CoffeeScript.</p>
<div class="anchor" id="0.3.2"></div>
<h2 class="header">
  <a href="https://github.com/jashkenas/coffeescript/compare/0.3.0...0.3.2">0.3.2</a>
  <span class="timestamp"> &mdash; <time datetime="2010-02-08">February 8, 2010</time></span>
</h2><p><code>@property</code> is now a shorthand for <code>this.property</code>.
Switched the default JavaScript engine from Narwhal to Node.js. Pass the <code>--narwhal</code> flag if you’d like to continue using it.</p>
<div class="anchor" id="0.3.0"></div>
<h2 class="header">
  <a href="https://github.com/jashkenas/coffeescript/compare/0.2.6...0.3.0">0.3.0</a>
  <span class="timestamp"> &mdash; <time datetime="2010-01-26">January 26, 2010</time></span>
</h2><p>CoffeeScript 0.3 includes major syntax changes:
The function symbol was changed to <code>-&gt;</code>, and the bound function symbol is now <code>=&gt;</code>.
Parameter lists in function definitions must now be wrapped in parentheses.
Added property soaking, with the <code>?.</code> operator.
Made parentheses optional, when invoking functions with arguments.
Removed the obsolete block literal syntax.</p>
<div class="anchor" id="0.2.6"></div>
<h2 class="header">
  <a href="https://github.com/jashkenas/coffeescript/compare/0.2.5...0.2.6">0.2.6</a>
  <span class="timestamp"> &mdash; <time datetime="2010-01-17">January 17, 2010</time></span>
</h2><p>Added Python-style chained comparisons, the conditional existence operator <code>?=</code>, and some examples from <em>Beautiful Code</em>. Bugfixes relating to statement-to-expression conversion, arguments-to-array conversion, and the TextMate syntax highlighter.</p>
<div class="anchor" id="0.2.5"></div>
<h2 class="header">
  <a href="https://github.com/jashkenas/coffeescript/compare/0.2.4...0.2.5">0.2.5</a>
  <span class="timestamp"> &mdash; <time datetime="2010-01-13">January 13, 2010</time></span>
</h2><p>The conditions in switch statements can now take multiple values at once — If any of them are true, the case will run. Added the long arrow <code>==&gt;</code>, which defines and immediately binds a function to <code>this</code>. While loops can now be used as expressions, in the same way that comprehensions can. Splats can be used within pattern matches to soak up the rest of an array.</p>
<div class="anchor" id="0.2.4"></div>
<h2 class="header">
  <a href="https://github.com/jashkenas/coffeescript/compare/0.2.3...0.2.4">0.2.4</a>
  <span class="timestamp"> &mdash; <time datetime="2010-01-12">January 12, 2010</time></span>
</h2><p>Added ECMAScript Harmony style destructuring assignment, for dealing with extracting values from nested arrays and objects. Added indentation-sensitive heredocs for nicely formatted strings or chunks of code.</p>
<div class="anchor" id="0.2.3"></div>
<h2 class="header">
  <a href="https://github.com/jashkenas/coffeescript/compare/0.2.2...0.2.3">0.2.3</a>
  <span class="timestamp"> &mdash; <time datetime="2010-01-11">January 11, 2010</time></span>
</h2><p>Axed the unsatisfactory <code>ino</code> keyword, replacing it with <code>of</code> for object comprehensions. They now look like: <code>for prop, value of object</code>.</p>
<div class="anchor" id="0.2.2"></div>
<h2 class="header">
  <a href="https://github.com/jashkenas/coffeescript/compare/0.2.1...0.2.2">0.2.2</a>
  <span class="timestamp"> &mdash; <time datetime="2010-01-10">January 10, 2010</time></span>
</h2><p>When performing a comprehension over an object, use <code>ino</code>, instead of <code>in</code>, which helps us generate smaller, more efficient code at compile time.
Added <code>::</code> as a shorthand for saying <code>.prototype.</code>
The “splat” symbol has been changed from a prefix asterisk <code>*</code>, to a postfix ellipsis <code>...</code>
Added JavaScript’s <code>in</code> operator, empty <code>return</code> statements, and empty <code>while</code> loops.
Constructor functions that start with capital letters now include a safety check to make sure that the new instance of the object is returned.
The <code>extends</code> keyword now functions identically to <code>goog.inherits</code> in Google’s Closure Library.</p>
<div class="anchor" id="0.2.1"></div>
<h2 class="header">
  <a href="https://github.com/jashkenas/coffeescript/compare/0.2.0...0.2.1">0.2.1</a>
  <span class="timestamp"> &mdash; <time datetime="2010-01-05">January 5, 2010</time></span>
</h2><p>Arguments objects are now converted into real arrays when referenced.</p>
<div class="anchor" id="0.2.0"></div>
<h2 class="header">
  <a href="https://github.com/jashkenas/coffeescript/compare/0.1.6...0.2.0">0.2.0</a>
  <span class="timestamp"> &mdash; <time datetime="2010-01-05">January 5, 2010</time></span>
</h2><p>Major release. Significant whitespace. Better statement-to-expression conversion. Splats. Splice literals. Object comprehensions. Blocks. The existential operator. Many thanks to all the folks who posted issues, with special thanks to <a href="http://github.com/liamoc">Liam O’Connor-Davis</a> for whitespace and expression help.</p>
<div class="anchor" id="0.1.6"></div>
<h2 class="header">
  <a href="https://github.com/jashkenas/coffeescript/compare/0.1.5...0.1.6">0.1.6</a>
  <span class="timestamp"> &mdash; <time datetime="2009-12-27">December 27, 2009</time></span>
</h2><p>Bugfix for running <code>coffee --interactive</code> and <code>--run</code> from outside of the CoffeeScript directory. Bugfix for nested function/if-statements.</p>
<div class="anchor" id="0.1.5"></div>
<h2 class="header">
  <a href="https://github.com/jashkenas/coffeescript/compare/0.1.4...0.1.5">0.1.5</a>
  <span class="timestamp"> &mdash; <time datetime="2009-12-26">December 26, 2009</time></span>
</h2><p>Array slice literals and array comprehensions can now both take Ruby-style ranges to specify the start and end. JavaScript variable declaration is now pushed up to the top of the scope, making all assignment statements into expressions. You can use <code>\</code> to escape newlines. The <code>coffee-script</code> command is now called <code>coffee</code>.</p>
<div class="anchor" id="0.1.4"></div>
<h2 class="header">
  <a href="https://github.com/jashkenas/coffeescript/compare/0.1.3...0.1.4">0.1.4</a>
  <span class="timestamp"> &mdash; <time datetime="2009-12-25">December 25, 2009</time></span>
</h2><p>The official CoffeeScript extension is now <code>.coffee</code> instead of <code>.cs</code>, which properly belongs to <a href="http://en.wikipedia.org/wiki/C_Sharp_(programming_language)">C#</a>. Due to popular demand, you can now also use <code>=</code> to assign. Unlike JavaScript, <code>=</code> can also be used within object literals, interchangeably with <code>:</code>. Made a grammatical fix for chained function calls like <code>func(1)(2)(3)(4)</code>. Inheritance and super no longer use <code>__proto__</code>, so they should be IE-compatible now.</p>
<div class="anchor" id="0.1.3"></div>
<h2 class="header">
  <a href="https://github.com/jashkenas/coffeescript/compare/0.1.2...0.1.3">0.1.3</a>
  <span class="timestamp"> &mdash; <time datetime="2009-12-25">December 25, 2009</time></span>
</h2><p>The <code>coffee</code> command now includes <code>--interactive</code>, which launches an interactive CoffeeScript session, and <code>--run</code>, which directly compiles and executes a script. Both options depend on a working installation of Narwhal. The <code>aint</code> keyword has been replaced by <code>isnt</code>, which goes together a little smoother with <code>is</code>. Quoted strings are now allowed as identifiers within object literals: eg. <code>{&quot;5+5&quot;: 10}</code>. All assignment operators now use a colon: <code>+:</code>, <code>-:</code>, <code>*:</code>, etc.</p>
<div class="anchor" id="0.1.2"></div>
<h2 class="header">
  <a href="https://github.com/jashkenas/coffeescript/compare/0.1.1...0.1.2">0.1.2</a>
  <span class="timestamp"> &mdash; <time datetime="2009-12-24">December 24, 2009</time></span>
</h2><p>Fixed a bug with calling <code>super()</code> through more than one level of inheritance, with the re-addition of the <code>extends</code> keyword. Added experimental <a href="http://narwhaljs.org/">Narwhal</a> support (as a Tusk package), contributed by <a href="http://blog.tlrobinson.net/">Tom Robinson</a>, including <strong>bin/cs</strong> as a CoffeeScript REPL and interpreter. New <code>--no-wrap</code> option to suppress the safety function wrapper.</p>
<div class="anchor" id="0.1.1"></div>
<h2 class="header">
  <a href="https://github.com/jashkenas/coffeescript/compare/0.1.0...0.1.1">0.1.1</a>
  <span class="timestamp"> &mdash; <time datetime="2009-12-24">December 24, 2009</time></span>
</h2><p>Added <code>instanceof</code> and <code>typeof</code> as operators.</p>
<div class="anchor" id="0.1.0"></div>
<h2 class="header">
  <a href="https://github.com/jashkenas/coffeescript/compare/8e9d637985d2dc9b44922076ad54ffef7fa8e9c2...0.1.0">0.1.0</a>
  <span class="timestamp"> &mdash; <time datetime="2009-12-24">December 24, 2009</time></span>
</h2><p>Initial CoffeeScript release.</p>

</div>


<script type="text/coffeescript">
sourceFragment = "try:"

# Set up the compilation function, to run when you stop typing.
compileSource = ->
  source = $('#repl_source').val()
  results = $('#repl_results')
  window.compiledJS = ''
  try
    window.compiledJS = CoffeeScript.compile source, bare: on
    el = results[0]
    if el.innerText
      el.innerText = window.compiledJS
    else
      results.text(window.compiledJS)
    results.removeClass 'error'
    $('.minibutton.run').removeClass 'error'
  catch {location, message}
    if location?
      message = "Error on line #{location.first_line + 1}: #{message}"
    results.text(message).addClass 'error'
    $('.minibutton.run').addClass 'error'

  # Update permalink
  $('#repl_permalink').attr 'href', "##{sourceFragment}#{encodeURIComponent source}"

# Listen for keypresses and recompile.
$('#repl_source').keyup -> compileSource()

# Use tab key to insert tabs
$('#repl_source').keydown (e) ->
  if e.keyCode is 9
    e.preventDefault()
    textbox = e.target
    # Insert tab character at caret or in selection
    textbox.value = textbox.value[0...textbox.selectionStart] + "\t" + textbox.value[textbox.selectionEnd...]
    # Put caret in correct position
    textbox.selectionEnd = ++textbox.selectionStart

# Eval the compiled js.
evalJS = ->
  try
    eval window.compiledJS
  catch error then alert error

# Load the console with a string of CoffeeScript.
window.loadConsole = (coffee) ->
  $('#repl_source').val coffee
  compileSource()
  $('.navigation.try').addClass('active')
  false

# Helper to hide the menus.
closeMenus = ->
  $('.navigation.active').removeClass 'active'

$('.minibutton.run').click -> evalJS()

# Bind navigation buttons to open the menus.
$('.navigation').click (e) ->
  return if e.target.tagName.toLowerCase() is 'a'
  return false if $(e.target).closest('.repl_wrapper').length
  if $(this).hasClass('active')
    closeMenus()
  else
    closeMenus()
    $(this).addClass 'active'
  false

$(document).on 'click', '[href="#try"]', (e) ->
  $('.navigation.try').addClass 'active'

# Dismiss console if Escape pressed or click falls outside console
# Trigger Run button on Ctrl-Enter
$(document.body)
  .keydown (e) ->
    closeMenus() if e.which == 27
    evalJS() if e.which == 13 and (e.metaKey or e.ctrlKey) and $('.minibutton.run:visible').length
  .click (e) ->
    return false if $(e.target).hasClass('minibutton')
    closeMenus()

$('#open_webchat').click ->
  $(this).replaceWith $('<iframe src="http://webchat.freenode.net/?channels=coffeescript" width="625" height="400"></iframe>')

$("#repl_permalink").click (e) ->
    window.location = $(this).attr("href")
    false

# If source code is included in location.hash, display it.
hash = decodeURIComponent location.hash.replace(/^#/, '')
if hash.indexOf(sourceFragment) == 0
    src = hash.substr sourceFragment.length
    loadConsole src

compileSource()

</script>

<script src="https://ajax.googleapis.com/ajax/libs/jquery/1.12.4/jquery.min.js"></script>
<script src="v1/browser-compiler/coffee-script.js"></script>

</body>
</html><|MERGE_RESOLUTION|>--- conflicted
+++ resolved
@@ -612,16 +612,10 @@
     <p><strong>CoffeeScript is a little language that compiles into JavaScript.</strong> Underneath that awkward Java-esque patina, JavaScript has always had a gorgeous heart. CoffeeScript is an attempt to expose the good parts of JavaScript in a simple way.</p>
 <p>The golden rule of CoffeeScript is: <em>“It’s just JavaScript”</em>. The code compiles one-to-one into the equivalent JS, and there is no interpretation at runtime. You can use any existing JavaScript library seamlessly from CoffeeScript (and vice-versa). The compiled output is readable, pretty-printed, and tends to run as fast or faster than the equivalent handwritten JavaScript.</p>
 <p>The CoffeeScript compiler goes to great lengths to generate output JavaScript that runs in every JavaScript runtime, but there are exceptions. Use <a href="#generator-functions">generator functions</a>, <a href="#generator-iteration"><code>for…from</code></a>, or <a href="#tagged-template-literals">tagged template literals</a> only if you know that your <a href="http://kangax.github.io/compat-table/es6/">target runtimes can support them</a>. If you use <a href="#modules">modules</a>, you will need to <a href="#modules-note">use an additional tool to resolve them</a>.</p>
-<<<<<<< HEAD
-<p><strong>Latest Version:</strong> <a href="http://github.com/jashkenas/coffeescript/tarball/1.12.4">1.12.4</a></p>
-<blockquote>
-<pre><code>npm install -g coffee-script</code></pre></blockquote>
-=======
 <p><strong>Latest Version:</strong> <a href="http://github.com/jashkenas/coffeescript/tarball/1.12.5">1.12.5</a></p>
 <blockquote class="uneditable-code-block"><pre><code class="language-bash">npm install -g coffee-script
 </code></pre>
 </blockquote><p><strong>CoffeeScript 2 is coming!</strong> It adds support for <a href="/v2/#classes">ES2015 classes</a>, <a href="/v2/#fat-arrow"><code>async</code>/<code>await</code></a>, and generates JavaScript using ES2015+ syntax. <a href="/v2/">Learn more</a>.</p></p>
->>>>>>> 72cf485d
 
     <h2>Overview</h2>
 <p><em>CoffeeScript on the left, compiled JavaScript output on the right.</em></p>
