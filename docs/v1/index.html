<!DOCTYPE html>
<html>
<head>
<meta http-equiv="content-type" content="text/html;charset=UTF-8" />
<title>CoffeeScript</title>
<meta name="viewport" content="width=device-width, initial-scale=1" />
<link rel="canonical" href="http://coffeescript.org" />

<link rel="apple-touch-icon" sizes="180x180" href="/apple-touch-icon.png">
<link rel="icon" type="image/png" href="/favicon-32x32.png" sizes="32x32">
<link rel="icon" type="image/png" href="/favicon-16x16.png" sizes="16x16">
<link rel="manifest" href="/manifest.json">
<link rel="mask-icon" href="/safari-pinned-tab.svg" color="#5bbad5">
<meta name="theme-color" content="#ffffff">

<style>
body {
  font-size: 14px;
  line-height: 21px;
  color: #333;
  background: #f6f6f6 url(data:image/png;base64,iVBORw0KGgoAAAANSUhEUgAAADIAAAADCAIAAABee8vuAAAAGXRFWHRTb2Z0d2FyZQBBZG9iZSBJbWFnZVJlYWR5ccllPAAAAB1JREFUeNpi/P79O8PgAyzMzMyD0FlMDIMSAAQYAC22AvZUamhbAAAAAElFTkSuQmCC);
  font-family: "Helvetica Neue", "Lucida Grande", "Lucida Sans Unicode", Helvetica, Arial, sans-serif !important;
}
.container {
  width: 950px;
  margin: 0;
  padding: 80px 0px 50px 50px;
  clear: both;
}
p, li {
  width: 625px;
}
a {
  color: #191933;
}
h1, h2, h3, h4, h5, h6, b.header {
  color: #000;
  margin-top: 40px;
  margin-bottom: 15px;
  text-shadow: #fff 0 1px 1px;
}
h2 {
  font-size: 18px;
}
h3 {
  font-size: 14px;
}
br.clear {
  height: 0;
  clear: both;
}
ul {
  padding-left: 20px;
}
b.header {
  display: block;
}
li {
  margin-bottom: 10px;
}
table {
  margin: 16px 0 0 13px; padding: 0;
  width: 690px;
}
  tr, td {
    margin: 0; padding: 0;
  }
    td {
      padding: 9px 15px 9px 0;
      vertical-align: top;
    }
table.definitions {
  width: auto;
  margin: 30px 0;
  border-left: 5px solid rgba(0,0,0,0.2);;
}
  table.definitions td {
    text-align: center;
    padding: 5px 20px;
  }
blockquote {
  margin-left: 0;
  margin-right: 0;
}
code, pre, pre > code, textarea {
  font-family: Monaco, Consolas, "Lucida Console", monospace;
  font-size: 12px;
  line-height: 18px;
  color: #155;
  white-space: pre-wrap;
  word-wrap: break-word;
}
  p > code, li > code {
    display: inline-block;
    background: #fff;
    border: 1px solid #dedede;
    padding: 0px 0.2em;
  }
  blockquote > pre {
    margin: 0;
    border-left: 5px solid rgba(0,0,0,0.2);
    padding: 3px 0 3px 12px;
    font-size: 12px;
  }
.timestamp {
  font-size: 11px;
  font-weight: normal;
  text-transform: uppercase;
}
div.anchor {
  position: relative;
  top: -90px;
  margin: 0 0 -20px;
}
div.code {
  position: relative;
  background: #fff;
  border: 1px solid #d8d8d8;
  -webkit-box-shadow: 0px 0px 4px rgba(0,0,0,0.23);
  -moz-box-shadow: 0px 0px 4px rgba(0,0,0,0.23);
  box-shadow: 0px 0px 4px rgba(0,0,0,0.23);
  zoom: 1;
}
  div.code .minibutton {
    text-transform: none;
    position: absolute;
    right: 8px; bottom: 8px;
  }
  div.code .load {
    left: 8px; right: auto;
  }
  div.code pre, div.code textarea {
    float: left;
    width: 450px;
    background: #fff;
    border: 1px dotted #d0d0d0;
    border-top-width: 0;
    border-bottom-width: 0;
    border-right-width: 0;
    margin: 15px 3px;
    padding: 0 0 26px 12px;
  }
    div.code pre:first-child {
      border-left: 0;
    }

#fadeout {
  z-index: 50;
  position: fixed;
  left: 0; top: 0; right: 0;
  height: 100px;
  background: -webkit-gradient(linear, left top, left bottom, from(rgba(255, 255, 255, 255)), to(rgba(255, 255, 255, 0)));
  background: -moz-linear-gradient(top, rgba(255, 255, 255, 255), rgba(255, 255, 255, 0));
}

#flybar {
  position: fixed;
  z-index: 100;
  height: 50px;
  min-width: 490px;
  left: 40px; right: 40px; top: 25px;
  background: #eee;
  background: -webkit-gradient(linear, left top, left bottom, from(#f8f8f8), to(#dadada));
  background: -moz-linear-gradient(top, #f8f8f8, #dadada);
  border: 1px solid #aaa;
  border-top: 1px solid #bbb;
  border-bottom: 1px solid #888;
  -webkit-border-radius: 3px; -moz-border-radius: 3px; border-radius: 3px;
  -webkit-box-shadow: 0 3px 5px rgba(0,0,0,0.1);
  -moz-box-shadow: 0 3px 5px rgba(0,0,0,0.1);
  box-shadow: 0 3px 5px rgba(0,0,0,0.1);
}
  #logo {
    display: block;
    outline: none;
    float: left;
    width: 242px;
    margin-left: 10px;
  }
    #logo svg {
      width: 225px;
      height: 40px;
      margin: 5px 0 0 3px;
    }
  .navigation {
    height: 50px;
    font-size: 11px;
    line-height: 50px;
    text-transform: uppercase;
    position: relative;
    float: left;
    padding: 0 20px;
    border: 1px solid #aaa;
    border-top: 0; border-bottom: 0; border-left-width: 0;
    cursor: pointer;
  }
    .navigation.toc {
      border-left-width: 1px;
    }
    .navigation:hover,
    .navigation.active {
      background: #eee;
      background: -webkit-gradient(linear, left top, left bottom, from(#eee), to(#f8f8f8));
      background: -moz-linear-gradient(top, #eee, #f8f8f8);
    }
      .navigation.active {
        height: 51px;
        color: #000;
        background: -webkit-gradient(linear, left top, left bottom, from(#e5e5e5), to(#fff));
        background: -moz-linear-gradient(top, #e5e5e5, #fff);
      }
    .navigation .button {
      font-weight: bold;
    }
      .navigation .button::selection {
        background: transparent;
      }
    .navigation .contents {
      display: none;
      position: absolute;
      background: #fff;
      opacity: 0.97;
      top: 51px; left: 0;
      padding: 5px 0;
      margin-left: -1px;
      border: 1px solid #aaa;
      -webkit-border-radius: 3px; -moz-border-radius: 3px; border-radius: 3px;
      -webkit-box-shadow: 0 3px 5px rgba(0,0,0,0.2);
      -moz-box-shadow: 0 3px 5px rgba(0,0,0,0.2);
      box-shadow: 0 3px 5px rgba(0,0,0,0.2);
    }
      .navigation .contents a {
        display: block;
        width: 290px;
        text-transform: none;
        text-decoration: none;
        height: 12px;
        line-height: 12px;
        padding: 4px 10px;
        border: 1px solid transparent;
        border-left: 0; border-right: 0;
      }
        .navigation .contents a:hover {
          border-color: #ddd;
          background: #eee;
        }
      .navigation.active .contents {
        display: block;
      }
      .navigation .contents.menu {
        z-index: 100;
        border-top: 0;
        -webkit-border-top-left-radius: 0; -moz-border-radius-topleft: 0; border-top-left-radius: 0;
        -webkit-border-top-right-radius: 0; -moz-border-radius-topright: 0; border-top-right-radius: 0;
      }
      .navigation .contents.repl_wrapper {
        padding: 0;
        position: fixed;
        width: auto; height: auto;
        left: 40px; top: 90px; right: 40px; bottom: 30px;
        background: -webkit-gradient(linear, left top, left bottom, from(#fafafa), to(#eaeaea));
      }
        .navigation .repl_bridge {
          position: absolute;
          height: 12px;
          left: -1px; right: -1px;
          bottom: -14px;
          border: 1px solid #aaa;
          z-index: 5;
          background: #fff;
          display: none;
          border-top-color: #fff; border-bottom-color: #fff;
        }
          .navigation.active .repl_bridge {
            display: block;
          }
        .navigation .code .minibutton {
          top: 10px; right: 10px;
          width: 40px;
          text-transform: none;
        }
          .navigation .code a.minibutton.permalink {
            top: 38px;
            display: block;
          }

.bookmark {
  display: block;
  width: 0; height: 0;
  position: relative;
  top: -90px;
}

.navigation .contents.repl_wrapper .code {
  cursor: text;
  -webkit-box-shadow: none; -moz-box-shadow: none; box-shadow: none;
  background: #181a3a url(data:image/png;base64,iVBORw0KGgoAAAANSUhEUgAAABAAAAAOCAYAAAAmL5yKAAAAGXRFWHRTb2Z0d2FyZQBBZG9iZSBJbWFnZVJlYWR5ccllPAAAACZJREFUeNpi/P//PyMDBYCJgULAAsQD64JRL1ApDP6PeoEyABBgAKOyBSJI2bJcAAAAAElFTkSuQmCC);
  border: 2px solid #555;
  padding: 0;
  position: absolute;
  top: 15px; left: 15px; right: 15px; bottom: 15px;
}
  .repl_wrapper .screenshadow {
    position: absolute;
    width: 200px; height: 150px;
    background: url(data:image/png;base64,iVBORw0KGgoAAAANSUhEUgAAAZAAAAEsCAYAAADtt+XCAAAAGXRFWHRTb2Z0d2FyZQBBZG9iZSBJbWFnZVJlYWR5ccllPAAAEQZJREFUeNrs3Qly27i6gFGKouwF3DV09r+erOTFmp7oBtMIo5HiAIDnVKXct+t2LGvApx8k5c0///zzv4p3Hds/m83m++v5wl2Sv58/f361X3/8+PHh3sjf5fW5uXzZXl6e2/Zr+MMbGnfBeNHQjeyce19v/btDu/5061C8Jl35d6T6YP/7Am0fy4OYCMgSTiEaB9HIJgrPRuLR4373ze0TcRGb9GPShJDU7iEBGXNBOoYn2kE0kng8zlf++dr/XnKSuRebzY3/vRGY5WMSQtLFxOMhIIPE0TiFJ5p7ZblAvDo15PDzPTPNCMz8Mdm3fy6v/boXEwTk4VaFLaplI3F239wN5UZcZotJux58XdaDNii2uATkuWlDNEYPhUjMM8FcC4qwjDOVdFtcphIB+f1CPISzqBzbEIqS4yIs00wlTTiLq1nrfbnGgJyiaeMoGm/HQijyD4uoDJtKumMl22gqWdX21poCYptKLHgcFlF5PSbdNWH7tW1vrSEgwiEWiMocIem2tw5rCUnJATlUrt14tFCcosXi5C7hhajUUVxqQbkakngiKXKtLfGHEg7TBdM79aZ8U8rfIfk+TtKbSIpac0v6YY7Rg7X2cAgGS08pgnI7JLuqkK2tEgLSHePYrzwcJ8Ego6Cs7mK8Xkh2VQHHSHIOyCl6MNZ4cLx7gZ4Eg4yDUq9tOgkh+epNJFkGtcn0ibgPE8fawmHKoMQ3QKucTnpnbe1CSLIKaW4B6SaOw0rCYcrAdFL4dBJC8qv9VIxoIhGQER3DRwfsVxAO0UBQ/p5Oio9J+8Y4+iDXLA60px6QP45zFP6C6W9PAbe3uoq89iS8Qd73ppFkt/RSDkhb46+CP69KNGBYTKob00lJIemOj7Tr30eqa3WKN+qP03ILfjclGjBuTIrb5mrfQF/Wwv9L9bTf1ALSnV1V2tRxEg2Y5Y1ZPJUUcTZXdNrvMTpbS0B6U0cXj5Ke1KfoKzBvTOqqoC2uMI0cw6f/JnGQPYWAlDR12KKCtCb/qipoiys6yH5KYRppFn5w94Uc6zBtgKlk7mnkFA62L3am1lIB6Q6S535BoGMbkP9UkuWxkujYyCk6yF58QPbh9Nxc36nH72ZMG1DGVJLt9la4APEUgjLrltacATlF8cj1CWebCsqcSrLe3mrfkIfTfWfd0porIMcQjhy3rOJpwzYVlB2S6spUkktE2i/dllZ78eHkZ2nNEZDfV5QLB5DJa/+YcUjaNfc8xxXsUwfkK8TjnNmTRziAbEMSXcHeRuQjt4Cco3gIByAk80fkfFmDf4U38B9T3OYpAvL9IWBVPh+9LhxAkSHpjouE2/5RjXxwfewj9d8Hy9t4ZPKEOIUnxFE8gBdD0sUkB/uwNo96LHrMCeT3mVaZhMN1HMAY60hdZXBB4mVt3kcH10c5Q2usgBzDXlvqZ1rZrgKmCEl3YWLS21rRGVqfY0RkjGLmEg/bVcCUb06z2NYKZ2j9qkbYzno3IIcM4tE+sIfwx5YVMPUb1W69SfaNahSRtw45vBOQYwYXCJ6EA7D23IzIWwfWhwYk9W2rcw7vAoCiJb8OvbudNSQgqU8epg7AmjTDJPJqQE6Jn6pr6gBSn0ZSjMghROSlyNUv3gGpxuNs6gAymkaSe5Mb1vavV27bK9eBpHqFeXfanKkDyCUi3TUj28RuW7vGt9exfI45gXyF8SbFqcN1HUBuuutGkptGwlr/1Hr/TEAOCX6qrgPlQCnTSFJrWbvWh4g8PFzxKCDHxH6fR7LVBnhjXUtqNyV8FPzDM7PuBaT9C/YJna4bfxQJQGmS+iiUcHrv/l7U7h1EbyePfUJ3rAPlQOniD2Zc/AB7aMDNg+q3JpBDKI/RDmD+dS+ZrfrQgsOzATklctzjVOX1C1sAilsDo+Mhp2cCksJxj9x+2xfAlBFZdE0OTdg/CkgKW1eOdwBE63cUksVc28qKA7L01pXjHQC318dFj4tc28qKA7Lk1tW5smUF8MhpyTfZ/a2sLiDt+b5LfUiieABkEpHQimMckHb6OC14R4gHQAZrZ2jFvgvIYaHp4xT9ASCTNTQ049CEjys5r+UHBygsIp16rm8aDqjvmwV+QZR4AOQfkUOzwA8qHgAFRGTOgJzFA2DyiGzCn8nNVSqn6gLME5HZTvGdIyDiAVBgROYIiHgALBORrAMiHgCFRmTKgPj1swDLmnQdniogzrYCSGcSmWQ9niIg3em6PpIdYHmTrclTBMRxD4D0ppDRt7LGDoh4AKwkIvXIN048ANKOyGjr9FgBcdwDIH2jrtVjBcT0AbCyKaQe6ca43gMgH6Mcr343IGeTB0C2k8hbW1n1CDdAQADyDMhb63e95DcHIN+IDA2Is64A8vfWWj40IKYPgJVPIUMC4sA5QHkReXkKGRKQ2X5dIgCz6H5z7KQBcdwDoNyIvLS7JCAATB4QB84ByvbSOv9qQAAoPyKjBsT0AWAKGRwQAEwhLwXE9AFgChkcEABMIS8FxGm7AOv08LTe+om/QEAA1hmQ89CA+MwrgHW7uwtVD/0PAVjFFHIaOoEAICIvBcSpuwDc7UFt+gBgyBRS3/g/mj4AiKeQ87MBMYEAcLcL9Y3SAMDdNtSmDwCGTCECAsAoAbF9BcAtp0cTCADcmkKuBsRHlwDwKCCnawERDwCenkIEBIC3AuLsKwCeDchZQAAYJSAA8GxEBAQAAQFg5oA4/gHAqwE51+IBwJCICAgAAgLAvAEBgJeZQAAYNIFszmf9AGDYBAIAAgKAgAAgIAAICAAICAACAoCAACAgAAgIAAgIAAICgIAAICAACAgACAgAAgKAgAAgIAAICAAICAACAoCAACAgAAgIAAgIAAICgIAAICAACAgACAgAAgKAgAAgIAAICAAICAACAoCAACAgAAiIuwAAAQFAQAAQEAAEBAAEBAABAUBAABAQAAQEAAQEAAEBQEAAEBAABAQABAQAAQFAQAAQEAAEBAAEBAABASAJzY8fPzaXr2d3Bfzp58+f318vrxF3Bvxt004gG/cDAEMCAgAvM4EAMHgCERAABASAeQMiIgA8HY8qOoguIAC8EpBKQAAQEACWCYiIAPBMPAQEgPcDUgkIAE8GpBIQAEYJiIsKAXgUj/paQEwhADw1fVwLiE/nBeCW+l4wnI0FwK3pYyMgAIwekFv/DoB1q5+JhSkEgIdduBUQUwgAcSueCkhlAgHgURPqO7UxhQBwswf1q8UBwPTxKCA+2gRAPOohAXEwHWDd6qETSBcRUwjAOqePzaO6DK4PAEUHpH4nIM/+fwAoS/32/6FySi/AGuMxSkBMIQCmj7cCIiIApo9Bk4WAAJg+BgdERABMH4OmCqf1ApTp5YvHBQSAWQLS2ooIQHHx2L76H9UDv5FjIQDlGLS7VL/xzUQEoIx41EP/w6HjjuMhAHl7ay1/Z4owhQCsdPp4NyAiArDSeIwREAfUAfINyObdv2CMG7H1WABkYzvG+j/W9GArCyCfyaMe6y8ag7OyANI36lo95tRgCgFYyfQxdkBa20pEAFKNx3bsv3BsIgJQeDymCojjIQDpmGxNnmpScDwEIJ3po57qL57KtnJ9CMCSJl2H6xluvEkEYJnJYzv1N5ijgCICUFA85grIRkQAZo/HZo5vNAcRASgoHnMGpIuIs7MAplvPZ72EolngB+ycPN4Ao8Zj1jfo9WazadbwgwKIx3jadtTn83l3+YfNGn5gAPEYJR6bth3tN20u/9Cs5QcHEI/3hGY03Tdup5B6oTvA2VkAmaydoRW7Kvrm24WmkO/bIyIAL8djkQ+sDa3YVr1Fu51ClvrsKhEBSDweoRG7+Mb8/udLWT4WOKAeR6RZ8s4BSFT3JrtZMB7tgfOPuBv9d/ztAfXdwndUN4mICMB/F2Ev+unmoQ1NfxzqW3IrK46ILS1g7eoqgV+N0d+6uheQpbey+neciABrjseia+C1rat7AWmlsJXVjW6OiwBrsvjxjti1ratHAWm1U8gukTvUlhawpqkjid/mGhrwce/G3vxvw8ecbN2xAOt6o9yu/WH62AwJyPcPlMjxkCRHO4CR1rWktuqj4x7bR+/qH2lCRFIb85rKlhaQt+TWsnatD/Fonrnxz/gIf6FqA4yzfiW5mxLW+qfW+1c+/6r9C8+XP/vEHohuz/BY+SVVQB5TR6pvfHfPxuOVCaQr5scCv4DqlWnElhaQejySPIYb1vaPV27bqwtud5Fhk+iD01QOsAPpvslNcu1s1/RbFwuOGZBWd2ZWqqfTOsAOWJOej8f2mTOuxgpIF5HPhCOyMY0A1qGn4vFZDby+7p0ipj6JmEYAa88Ek0fn3f24dt+svebk1+XrMfF3AafoD8BU4Vjk95TPOXmMMYHEk8hn4pNI97N2HxVgWwsY+41qFp/ZN1Y8qhF/0C4ijQcZWOHUkcWb03C21SjxaI254P/+3KzL130GD3j7x7YW8O46ksWb0faTdcOHI462WzT2xNBGpCvwPpMnwCb8aSNy9poAHq3FUThy2Q7fDbnOY+6AdIvy57/B23xdbnQOT4ZtbyIREiD7cEQfjPgxxW1uJryjP8MZWm1Ezpk8OYQEKGHiiD+SfbIPwp36oHf7Kb51iMgxoyeLkABZhiPEY/vsR7KnHJDv7xFNIofMnjxCAsKR143/73OtJr+0Yq7TbrvzjutMjovcC8m5ctYWlKiO4pFjOL6Pd4QzrWY5M6yZ+cH5jLa0cluEu5Cce1MJkH844jMy8xuZNps6TB27Ob/vEhf+7cKW1j6zLa04JJvq760t21uQ5+s464uKw5bVbon1fKkrx9sf+PuBCyHJdfHtnnznyvYW5PKazXabqheO9iyr3ZxbVqkEpHsguy2tfUZnad16N9Pf3jKVQHrTRrbbVL14bEM4dkvejhQ+u2oXppF9CEkpT1RTCZg2xg5HFU0di3+AbSoffvj9QWSXO2VbwDTSn0qqyrESWOJNXFEfmJrK1JFiQPrTyCHzYyPX3gnVUUDEBKaJRhFbVL1wdMc6mhSmjpQD0p9GvgqZRq490fshERN4/bVU1BbVjalj8ivKSwrI79sWHRs5ZHjdyDMvgO7dhJiAaMThaK/raJY8wyr3gFTVf2dqNe2WVhuTcna17sbENhf8PbUXtz11JRztl2QOkucekM73llb7NUwjh5W8YMQE0VjJr6AOFwS2a/Iul9vcZHYfdweSulN+Tyt6IVXV39tcgkJJz/P+830dP/y/21Xd1JFVLJtMn2wfUUgOKwhJJ35hmU4wZeQfjuSPc5QWkHgx/QwhKe20X9MJpoxyw5HsablrCkinO+03nkjWuHhem04EhVSCscop40o4mlwOkK8lIP2QHMJEstaQVFderIKCYCwfjqawNbesHyb6mRohuRuULirxb1n0eV0MmXiLvyZDONYVkH5IjlFILJJ/RmVrSsF0MXo46igc25J/1mYFj2d8jERIXp9SREUsxEI4VhuQfkh2UUiOnvai4vEVizfDsY3Csaqzy5oVPt7tA/wRheR7i8txklGjUglLso+ZWIwTjfa+a6PR7W6s8r5sVv6i6q7+dJxk/KgIi1CUGI7VbVMJyGPx9taxDUn71VQyeVgqcRklEpVQTD5tdNtU22rFF0EKyH3fv/jJVLJYWB7FpVpBYDZXvoqEaUNAMp1KPnox8Q55ubg8mlhymGD6P59AJDZtdNdthGnD4yEgb7/guydUO4nY4ko/MNWDyWXsaaY/NdyaJCoLUprRqGxRCcgM+ltcx3AWl5ikFZhnF+pHcTlFj/szkSC/aPz+XUPuFQGZU7fFVYlJsbH58joRDW77fwEGANUZsxMt/7FyAAAAAElFTkSuQmCC);
  }
    .repl_wrapper .screenshadow.tl {
      top: 0; left: 0;
      background-position: 0 0;
    }
    .repl_wrapper .screenshadow.tr {
      top: 0; right: 0;
      background-position: -200px 0;
    }
    .repl_wrapper .screenshadow.bl {
      bottom: 0; left: 0;
      background-position: 0 -150px;
    }
    .repl_wrapper .screenshadow.br {
      bottom: 0; right: 0;
      background-position: -200px -150px;
    }

#repl_source, #repl_results {
  background: transparent;
  outline: none;
  margin: 5px 0 20px;
  color: #def;
  -webkit-tab-size: 2;
  -moz-tab-size: 2;
  -o-tab-size: 2;
  tab-size: 2;
}
  #repl_results, #repl_source_wrap {
    width: auto; height: auto;
    position: absolute;
    margin-bottom: 0;
    top: 10px; left: 10px; right: 10px; bottom: 15px;
  }
    #repl_results.error {
      color: red
    }
    #repl_source_wrap {
      margin-left: 5px;
      width: 47%; right: 50%;
      float: left;
    }
      #repl_source {
        padding-left: 5px;
        width: 100%;
        height: 100%;
        border: 0;
        overflow-y: auto;
        resize: none;
      }
    #repl_results_wrap {
      white-space: pre;
    }
      #repl_results {
        text-transform: none;
        overflow-y: auto;
        left: 50%;
        border-left-color: #555;
      }

/*----------------------------- Mini Buttons ---------------------------------*/
.minibutton {
  cursor: pointer;
  color: #333;
  text-shadow: #eee 0 1px 1px;
  font-weight: bold;
  font-size: 11px;
  line-height: 11px;
  padding: 5px 10px 6px;
  height: 11px;
  text-align: center;
  -webkit-border-radius: 3px; -moz-border-radius: 3px; border-radius: 3px;
  box-shadow: 0 1px 2px rgba(0,0,0,0.2); -webkit-box-shadow: 0 1px 2px rgba(0,0,0,0.2); -moz-box-shadow: 0 1px 2px rgba(0,0,0,0.2);
  border: 1px solid #b2b2b2; border-top-color: #c9c9c9; border-bottom-color: #9a9a9a;
  background: url(data:image/png;base64,iVBORw0KGgoAAAANSUhEUgAAAAEAAAAWCAIAAACOpGH9AAAAGXRFWHRTb2Z0d2FyZQBBZG9iZSBJbWFnZVJlYWR5ccllPAAAACxJREFUeNpifvr0KRMDAwPT////4RjE//fvHxiD+Mjsv3//4uSD2FD1AAEGAHv9O3d7p0bEAAAAAElFTkSuQmCC) repeat-x left top;
}
  .minibutton:active {
    border-color: #aaa;
    box-shadow: 0 1px 2px #e4e4e4; -webkit-box-shadow: 0 1px 2px #e4e4e4; -moz-box-shadow: 0 1px 2px #e4e4e4;
  }
  .minibutton::selection {
    background: transparent;
  }
  .minibutton ::-moz-selection {
    background: transparent;
  }
  .minibutton.ok {
    color: #fff;
    background-image: url(data:image/gif;base64,R0lGODlhAQAYALMAADOtbj3BeyqVXDq6dTClZy2gYzKoazu+eDm1cyyaYDaycj7DfAAAAAAAAAAAAAAAACH5BAAAAAAALAAAAAABABgAAAQMcMlJZzgDKWBISUIEADs=);
    border-color: #4ba47c; border-top-color: #53b388; border-bottom-color: #459671;
    text-shadow: #aaa 0 -1px 0;
  }
  .minibutton.dark {
    border: 0;
    color: #fff;
    box-shadow: none; -webkit-box-shadow: none; -moz-box-shadow: none;
    background-image: url(data:image/gif;base64,R0lGODlhAQAYAMQAAFZWVn19fW1tbXd3d3FxcWtra1tbW3V1dWVlZWJiYlJSUnx8fF9fX3l5eWlpaXNzc35+fgAAAAAAAAAAAAAAAAAAAAAAAAAAAAAAAAAAAAAAAAAAAAAAAAAAAAAAAAAAACH5BAAAAAAALAAAAAABABgAAAURICSOYrA0w/EQQuEgCWMASggAOw==);
    text-shadow: none;
  }
  .minibutton.error {
     opacity: 0.5;
     color: #600;
     cursor: not-allowed;
  }

@media (max-width: 820px) {
  .container {
    width: auto;
    padding: 1em;
  }
  p, li, table {
    width: auto;
  }
  #fadeout {
    display: none;
  }
  #flybar {
    position: static;
    height: auto;
    min-width: 245px;
  }
    #logo {
      float: none;
    }
    .navigation {
      float: none;
      border: none;
    }
  div.code pre, div.code textarea {
    border-left: none;
    border-top-width: 1px;
    width: auto;
    float: none;
    margin: 5px;
    padding: 10px 5px;
  }
    div.code pre:first-child {
      border-top: none;
    }
}

/* Highlight.js syntax highlighting */
/* http://jmblog.github.com/color-themes-for-google-code-highlightjs */
/* Forked from http://softwaremaniacs.org/media/soft/highlight/styles/tomorrow.css */
.tomorrow-comment, pre .comment, pre .title {
  color: #8e908c;
}

.tomorrow-red, pre .variable, pre .tag, pre .regexp, pre .ruby .constant, pre .xml .tag .title, pre .xml .pi, pre .xml .doctype, pre .html .doctype, pre .css .id, pre .css .class, pre .css .pseudo {
  color: #c82829;
}

.tomorrow-orange, pre .number, pre .preprocessor, pre .built_in, pre .params, pre .constant {
  color: #000000;
}

.tomorrow-yellow, pre .class, pre .ruby .class .title, pre .css .rules .attribute {
  color: #eab700;
}

.tomorrow-green, pre .string, pre .value, pre .inheritance, pre .header, pre .ruby .symbol, pre .xml .cdata {
  color: #718c00;
}

.tomorrow-aqua, pre .css .hexcolor {
  color: #3e999f;
}

.tomorrow-blue, pre .function, pre .function .title, pre .python .decorator, pre .python .title, pre .ruby .function .title, pre .ruby .title .keyword, pre .perl .sub, pre .javascript .title, pre .coffeescript .title {
  color: #21439C;
}

.tomorrow-purple, pre .keyword, pre .reserved, pre .javascript .function {
  color: #FF5600;
}

pre .subst {
  color: #A535AE;
}

pre .literal {
  color: #A535AE;
}

pre .property {
  color: #A535AE;
}

pre .class .title {
  color: #21439C;
}

pre .coffeescript .javascript,
pre .javascript .xml,
pre .tex .formula,
pre .xml .javascript,
pre .xml .vbscript,
pre .xml .css,
pre .xml .cdata {
  opacity: 0.5;
}

</style>

</head>
<body>

<div id="fadeout"></div>

<div id="flybar">
  <a id="logo" href="#top"><svg xmlns="http://www.w3.org/2000/svg" viewBox="-22 347 566 100">
	<title>
		CoffeeScript Logo
	</title>
	<path fill="#28334C" d="M21.7 351.1c.1.6-.2 1.1-1.2 1.6-1.3-.7-4.1-1.1-6.4-.9-2.5.2-4.6 1-4.3 2.7.4 1.7 2.8 2.7 7.1 2.3 10.5-.9 10.4-8 25.8-9.4 12-1.1 18.7 2.6 19.6 7.1.7 3.5-2.2 6.9-10.9 7.6-7.7.7-12.2-1.4-12.6-3.5-.2-1.1.4-2.7 4.1-3.1.4 1.7 2.5 3.5 7.5 3 3.6-.3 6.6-1.6 6.2-3.6-.4-2.1-4.2-3.3-10.2-2.8-12.2 1.1-15.2 7.8-25.6 8.7-7.4.7-13.4-2-14.2-6-.3-1.5-.3-5 7.5-5.7 4-.3 7.2.4 7.6 2zm-39 41.8c-3.4 4.3-4.9 9.3-4.6 14.2.3 4.9 2.7 8.9 6.5 12 4 3.1 8.3 4 13.2 3.1 1.9-.3 4-1.3 5.9-1.9-4 0-7.4-1.3-10.8-4-3.7-2.7-6.2-6.5-6.8-11.1-.9-4.3 0-8.3 2.4-11.8 2.7-3.4 6.2-5.3 10.8-5.9 4.6-.3 8.6.9 12.6 3.7-.9-1.3-2.2-2.2-3.4-3.4-4-2.7-8.3-4-13.6-2.7-4.8 1-8.8 3.5-12.2 7.8zm53.6-23.1c-12.9 0-24.4-1.3-32.7-3.1-8.9-2.2-13.6-4.6-13.6-7.7 0-1.3.6-2.4 2.4-3.7-5.6 2.2-8.6 4-8.6 6.8.3 3.1 5.3 6.2 15.5 8.6 9.6 2.4 21.9 3.7 36.7 3.7 15.1 0 27.1-1.3 36.7-3.7 10.2-2.4 15.1-5.6 15.1-8.6 0-2.2-2.2-4.3-6.2-5.9.9.6 1.6 1.6 1.6 2.7 0 3.1-4.6 5.6-13.9 7.7-8.6 1.9-19.6 3.2-33 3.2zm36.8 8.6c-9.6 2.2-21.9 3.7-36.7 3.7-15.1 0-27.4-1.6-37-3.7-8.6-2.2-13.2-4.6-14.8-7.1 1.6 10.8 5.3 21 10.2 30 3.7 5.6 7.4 10.5 11.1 15.8 1.6 3.1 2.7 6.2 3.4 9.3 2.4 3.4 5.9 5.6 10.2 6.8 5.3 1.9 10.8 2.7 16.4 2.4h.6c5.6.3 11.5-.6 16.9-2.4 4-1.3 7.4-3.4 9.9-6.8h.3c.6-3.1 1.6-6.2 3.1-9.3 3.7-5.3 7.4-10.2 11.1-15.8 4.9-8.9 8.3-19.1 10.2-30-2 2.8-6.6 5.2-14.9 7.1zm106.2 30.1c-4.8 12.1-17.6 16.9-25.9 16.9-13.4 0-19.9-6-19.9-22.3 0-16.5 7.9-47.3 31.7-47.3 8.5 0 15.2 3.3 15.2 12.1 0 4.8-1.8 8.3-6.4 8.3-1.5 0-3.4-.4-5.2-2.4 2.2-1.1 4.2-4.9 4.2-8.3 0-2.9-1.5-5.6-5.6-5.6-10 0-18.9 23.9-18.9 42.4 0 8.3 2.2 14.2 10.9 14.2 7.1 0 13.5-3.4 17.7-9.1l2.2 1.1zm32.9-16.3c.4.2.7.2 1 .2 4.2 0 10.1-2.7 14-5.5l.8 2.4c-3.4 3.7-9.5 6.5-16.1 7.5-1.5 16.8-10.6 27.3-21.7 27.3-8.4 0-14.5-4-14.5-14.4 0-10.5 6.2-32.2 24.9-32.2 7.8.3 11.6 5.3 11.6 14.7zm-7.7 5c-1.9-.5-2.4-2-2.4-3.8 0-2.5 1.2-4.2 2.8-4.9-.2-3.8-1.1-5.3-3.4-5.3-6.5 0-12 16.6-12 25.6 0 6 1.2 7.3 4.6 7.3 4.2.1 8.9-8 10.4-18.9zm-6.6 39.7c0-8.3 7.1-11 15.8-13.6l10.9-51.9c2.7-13 10.6-15.5 16.5-15.5 4.1 0 8 2.2 9.7 5.7 3.6-4.6 8.4-5.7 12.4-5.7 5.6 0 10.8 3.9 10.8 9.8 0 1.5-.1 2.6-.3 3.7h-4.3c.1-.9.2-1.7.2-2.4 0-2.1-1.7-3.1-3.4-3.1-2 0-4.8 1.1-6.2 7.1l-1.7 7.4h9.1l-.8 3.6h-9l-10.3 49.1c-2.7 13-10.6 15.5-16.5 15.5-5.2 0-8.3-2.3-9.8-5.7-3.5 4.6-8.3 5.7-12.3 5.7-5.6.1-10.8-3.8-10.8-9.7zm9.1 1.8c1.9 0 4.2-1.8 5.4-7.1l1.1-5.3c-5.7 2-10.1 4.4-10.1 9.4 0 1.2 1.7 3 3.6 3zm21.7 0c1.9 0 4.2-1.8 5.4-7.1l2.2-10.4-9.4 1.8-1.8 8.3c-.5 2.1-1.1 4-1.8 5.6.9 1.3 3 1.8 5.4 1.8zm-1.4-18l9.4-1.7 7.7-36.8h-9l-8.1 38.5zm16.6-56.7c-2 0-4.8 1.1-6.2 7.1l-1.7 7.4h9l2.1-9.5c.2-.7.2-1.3.2-2 .1-2-1.5-3-3.4-3zm37.9 53c7.1 0 11.6-4 16.1-9.2h3.1c-5.2 8.3-12.9 16.8-25 16.8-8.5 0-14.2-4.2-14.2-14.5 0-10.5 5.9-32.3 24.6-32.3 8.1 0 10 4.2 10 8.7 0 10.5-10 18.5-20.9 19.2-.1 1.3-.2 2.5-.2 3.6 0 6.2 2.2 7.7 6.5 7.7zm5.3-34.4c-4.6 0-9.1 9.7-10.9 18.7 7-.5 13.2-7.4 13.2-15 0-2.2-.5-3.7-2.3-3.7zm28.6 33.4c3.4 0 7.8-2.3 10.8-4.8-2 10.4-8.4 13.4-15.8 13.4-8.4 0-14.1-4.2-14.1-14.5 0-10.5 5.9-32.3 24.6-32.3 8.1 0 10 4.2 10 8.7 0 10.6-10 18.5-20.9 19.2-.1.9-.2 2-.2 2.7 0 5.7 2.5 7.6 5.6 7.6zm6.2-33.4c-4.5 0-9.1 10.1-11 18.7 7.1-.4 13.3-7.3 13.3-15 0-2.2-.6-3.7-2.3-3.7zm51.3-6.7c-1.7 0-3-.6-4.2-1.9 2.4-1.5 4.1-4.8 4.1-7.8 0-3.1-1.8-6.1-6.8-6.1s-8.3 2.8-8.3 8.2c0 13.3 20.5 15.2 20.5 34.8 0 15.3-12.3 22.7-25.6 22.7-10.4 0-19.3-4.5-19.3-15.7 0-9.8 7-14.9 13.3-14.9 3.1 0 7.7 1.3 8 6-4.9 0-10.7 2.3-10.7 8.5 0 4.5 2.9 8.7 8.7 8.7 6.1 0 10.6-4.4 10.6-12 0-15.6-18.6-21.1-18.6-34.5 0-9.5 9.3-16.3 21-16.3 4.3 0 14.6.9 14.6 10.9.1 5.5-2.8 9.4-7.3 9.4zm36.2 10.3c0-2.3-.8-3.7-2.5-3.7-5.7 0-11.7 16.6-11.7 26.7 0 6.2 2.2 7.6 6.6 7.6 7.1 0 11.6-4 16.1-9.2h3.1c-5.2 8.3-12.9 16.8-25 16.8-8.5 0-14.2-4.2-14.2-14.5 0-10.6 6-32.3 24.5-32.3 8.1 0 10.1 4.2 10.1 8.3 0 4.4-2.2 6.7-4.8 6.7-1 0-2.1-.4-3.1-1.1.5-1.9.9-3.6.9-5.3zm27.7-7.6l-1.2 5.7c3.1-2.7 6.7-5.7 11-5.7 4.1 0 6.3 3.3 6.3 6.9 0 3.1-2.1 6.7-6.6 6.7-5.1 0-2.5-6-5.3-6-2.7 0-4.4 1.4-6.7 3.4l-7.2 34.6h-13.1l9.6-45.4 13.2-.2zm34.2 0l-6.6 30.9c-.3 1.2-.4 2.1-.4 2.9 0 2.5 1.2 3.3 3.7 3.3 3.5 0 6.9-3.4 8.1-8h3.8c-5.2 14.8-14.2 16.8-19.1 16.8-5.5 0-9.7-3.2-9.7-10.9 0-1.8.3-3.7.7-5.9l6.2-29.2 13.3.1zm-4.1-19.4c4 0 7.2 3.2 7.2 7.2s-3.2 7.1-7.2 7.1-7.1-3.1-7.1-7.1c-.1-4 3.2-7.2 7.1-7.2zm29.1 16l-1.5 6.9c2.6-2.3 6.1-3.9 10.7-3.9 6.2 0 11.1 3.5 11.1 14.4 0 12.2-4.7 32.1-22.3 32.1-4.5 0-6.8-1.6-7.7-3.2l-4.7 22.1-13.7 3.2 15.2-71.5 12.9-.1zm7.8 17c0-7-2.9-7.5-4.5-7.5-2 0-4.5 1.6-6.3 4.4l-5.4 25.5c.4 1 1.4 2.1 3.4 2.1 9.7 0 12.8-15.9 12.8-24.5zm27.8 17.3c-.3 1.1-.5 2.2-.5 3.1 0 1.9.7 3.2 3.1 3.2.7 0 1.7 0 2.4-.3-2.5 7.8-6.6 8.9-9.6 8.9-6.4 0-9.1-4.4-9.1-10.3 0-1.6.2-3.1.6-4.8l5.8-27.2h-3l.7-3.6h3L528 366l13.4-1.9s-1.4 6.2-3.1 14.4h5.5l-.7 3.6h-5.5l-5.7 27.4z"/>
</svg>
</a>
  <div class="navigation toc">
    <div class="button">
      Table of Contents
    </div>
    <div class="contents menu">
      <a href="#overview">Overview</a>
      <a href="#installation">Installation</a>
      <a href="#usage">Usage</a>
      <a href="#literate">Literate CoffeeScript</a>
      <a href="#language">Language Reference</a>
      <a href="#literals">Literals: Functions, Objects and Arrays</a>
      <a href="#lexical-scope">Lexical Scoping and Variable Safety</a>
      <a href="#conditionals">If, Else, Unless, and Conditional Assignment</a>
      <a href="#splats">Splats…</a>
      <a href="#loops">Loops and Comprehensions</a>
      <a href="#slices">Array Slicing and Splicing</a>
      <a href="#expressions">Everything is an Expression</a>
      <a href="#operators">Operators and Aliases</a>
      <a href="#existential-operator">Existential Operator</a>
      <a href="#classes">Classes, Inheritance, and Super</a>
      <a href="#destructuring">Destructuring Assignment</a>
      <a href="#fat-arrow">Bound and Generator Functions</a>
      <a href="#embedded">Embedded JavaScript</a>
      <a href="#switch">Switch and Try/Catch</a>
      <a href="#comparisons">Chained Comparisons</a>
      <a href="#strings">String Interpolation, Block Strings, and Block Comments</a>
      <a href="#tagged-template-literals">Tagged Template Literals</a>
      <a href="#regexes">Block Regular Expressions</a>
      <a href="#modules">Modules</a>
      <a href="#cake">Cake, and Cakefiles</a>
      <a href="#source-maps">Source Maps</a>
      <a href="#scripts">"text/coffeescript" Script Tags</a>
      <a href="#resources">Books, Screencasts, Examples and Resources</a>
      <a href="#changelog">Change Log</a>
    </div>
  </div>
  <div class="navigation try">
    <div class="button">
      Try CoffeeScript
      <div class="repl_bridge"></div>
    </div>
    <div class="contents repl_wrapper">
      <div class="code">
        <div class="screenshadow tl"></div>
        <div class="screenshadow tr"></div>
        <div class="screenshadow bl"></div>
        <div class="screenshadow br"></div>
        <div id="repl_source_wrap">
          <textarea id="repl_source" rows="100" spellcheck="false">alert "Hello CoffeeScript!"</textarea>
        </div>
        <div id="repl_results_wrap"><pre id="repl_results"></pre></div>
        <div class="minibutton dark run" title="Ctrl-Enter">Run</div>
        <a class="minibutton permalink" id="repl_permalink">Link</a>
        <br class="clear" />
      </div>
    </div>
  </div>
  <div class="navigation annotated">
    <div class="button">
      Annotated Source
    </div>
    <div class="contents menu">
      <a href="v1/annotated-source/grammar.html">Grammar Rules — src/grammar</a>
      <a href="v1/annotated-source/lexer.html">Lexing Tokens — src/lexer</a>
      <a href="v1/annotated-source/rewriter.html">The Rewriter — src/rewriter</a>
      <a href="v1/annotated-source/nodes.html">The Syntax Tree — src/nodes</a>
      <a href="v1/annotated-source/scope.html">Lexical Scope — src/scope</a>
      <a href="v1/annotated-source/helpers.html">Helpers &amp; Utility Functions — src/helpers</a>
      <a href="v1/annotated-source/coffee-script.html">The CoffeeScript Module — src/coffee-script</a>
      <a href="v1/annotated-source/cake.html">Cake &amp; Cakefiles — src/cake</a>
      <a href="v1/annotated-source/command.html">“coffee” Command-Line Utility — src/command</a>
      <a href="v1/annotated-source/optparse.html">Option Parsing — src/optparse</a>
      <a href="v1/annotated-source/repl.html">Interactive REPL — src/repl</a>
      <a href="v1/annotated-source/sourcemap.html">Source Maps — src/sourcemap</a>
    </div>
  </div>
</div>

<div id="top" class="container">
  <span class="bookmark" id="overview"></span>
    <p><strong>CoffeeScript is a little language that compiles into JavaScript.</strong> Underneath that awkward Java-esque patina, JavaScript has always had a gorgeous heart. CoffeeScript is an attempt to expose the good parts of JavaScript in a simple way.</p>
<p>The golden rule of CoffeeScript is: <em>“It’s just JavaScript”</em>. The code compiles one-to-one into the equivalent JS, and there is no interpretation at runtime. You can use any existing JavaScript library seamlessly from CoffeeScript (and vice-versa). The compiled output is readable, pretty-printed, and tends to run as fast or faster than the equivalent handwritten JavaScript.</p>
<p>The CoffeeScript compiler goes to great lengths to generate output JavaScript that runs in every JavaScript runtime, but there are exceptions. Use <a href="#generator-functions">generator functions</a>, <a href="#generator-iteration"><code>for…from</code></a>, or <a href="#tagged-template-literals">tagged template literals</a> only if you know that your <a href="http://kangax.github.io/compat-table/es6/">target runtimes can support them</a>. If you use <a href="#modules">modules</a>, you will need to <a href="#modules-note">use an additional tool to resolve them</a>.</p>
<<<<<<< HEAD
<p><strong>Latest Version:</strong> <a href="http://github.com/jashkenas/coffeescript/tarball/1.12.1">1.12.1</a></p>
=======
<p><strong>Latest Version:</strong> <a href="http://github.com/jashkenas/coffeescript/tarball/1.12.2">1.12.2</a></p>
>>>>>>> 31ff5e41
<blockquote>
<pre><code>npm install -g coffee-script</code></pre></blockquote>

    <h2>Overview</h2><p><em>CoffeeScript on the left, compiled JavaScript output on the right.</em></p>
<div class='code'><pre><code><span class="comment"># Assignment:</span>
number   = <span class="number">42</span>
opposite = <span class="literal">true</span>

<span class="comment"># Conditions:</span>
number = <span class="number">-42</span> <span class="keyword">if</span> opposite

<span class="comment"># Functions:</span>
<span class="function"><span class="title">square</span> = <span class="params">(x)</span> -&gt;</span> x * x

<span class="comment"># Arrays:</span>
list = [<span class="number">1</span>, <span class="number">2</span>, <span class="number">3</span>, <span class="number">4</span>, <span class="number">5</span>]

<span class="comment"># Objects:</span>
math =
  root:   Math.sqrt
  square: square
  cube:   <span class="function"><span class="params">(x)</span> -&gt;</span> x * square x

<span class="comment"># Splats:</span>
<span class="function"><span class="title">race</span> = <span class="params">(winner, runners...)</span> -&gt;</span>
  <span class="built_in">print</span> winner, runners

<span class="comment"># Existence:</span>
alert <span class="string">"I knew it!"</span> <span class="keyword">if</span> elvis?

<span class="comment"># Array comprehensions:</span>
cubes = (math.cube num <span class="keyword">for</span> num <span class="keyword">in</span> list)
</code></pre><pre><code><span class="keyword">var</span> cubes, list, math, num, number, opposite, race, square,
  slice = [].slice;

number = <span class="number">42</span>;

opposite = <span class="literal">true</span>;

<span class="keyword">if</span> (opposite) {
  number = <span class="number">-42</span>;
}

square = <span class="function"><span class="keyword">function</span>(<span class="params">x</span>) </span>{
  <span class="keyword">return</span> x * x;
};

list = [<span class="number">1</span>, <span class="number">2</span>, <span class="number">3</span>, <span class="number">4</span>, <span class="number">5</span>];

math = {
  <span class="attr">root</span>: <span class="built_in">Math</span>.sqrt,
  <span class="attr">square</span>: square,
  <span class="attr">cube</span>: <span class="function"><span class="keyword">function</span>(<span class="params">x</span>) </span>{
    <span class="keyword">return</span> x * square(x);
  }
};

race = <span class="function"><span class="keyword">function</span>(<span class="params"></span>) </span>{
  <span class="keyword">var</span> runners, winner;
  winner = <span class="built_in">arguments</span>[<span class="number">0</span>], runners = <span class="number">2</span> &lt;= <span class="built_in">arguments</span>.length ? slice.call(<span class="built_in">arguments</span>, <span class="number">1</span>) : [];
  <span class="keyword">return</span> print(winner, runners);
};

<span class="keyword">if</span> (<span class="keyword">typeof</span> elvis !== <span class="string">"undefined"</span> &amp;&amp; elvis !== <span class="literal">null</span>) {
  alert(<span class="string">"I knew it!"</span>);
}

cubes = (<span class="function"><span class="keyword">function</span>(<span class="params"></span>) </span>{
  <span class="keyword">var</span> i, len, results;
  results = [];
  <span class="keyword">for</span> (i = <span class="number">0</span>, len = list.length; i &lt; len; i++) {
    num = list[i];
    results.push(math.cube(num));
  }
  <span class="keyword">return</span> results;
})();
</code></pre><script>window.example1 = "# Assignment:\nnumber   = 42\nopposite = true\n\n# Conditions:\nnumber = -42 if opposite\n\n# Functions:\nsquare = (x) -> x * x\n\n# Arrays:\nlist = [1, 2, 3, 4, 5]\n\n# Objects:\nmath =\n  root:   Math.sqrt\n  square: square\n  cube:   (x) -> x * square x\n\n# Splats:\nrace = (winner, runners...) ->\n  print winner, runners\n\n# Existence:\nalert \"I knew it!\" if elvis?\n\n# Array comprehensions:\ncubes = (math.cube num for num in list)\n"</script><div class="minibutton ok" onclick="javascript: var cubes, list, math, num, number, opposite, race, square,
  slice = [].slice;

number = 42;

opposite = true;

if (opposite) {
  number = -42;
}

square = function(x) {
  return x * x;
};

list = [1, 2, 3, 4, 5];

math = {
  root: Math.sqrt,
  square: square,
  cube: function(x) {
    return x * square(x);
  }
};

race = function() {
  var runners, winner;
  winner = arguments[0], runners = 2 <= arguments.length ? slice.call(arguments, 1) : [];
  return print(winner, runners);
};

if (typeof elvis !== &quot;undefined&quot; && elvis !== null) {
  alert(&quot;I knew it!&quot;);
}

cubes = (function() {
  var i, len, results;
  results = [];
  for (i = 0, len = list.length; i < len; i++) {
    num = list[i];
    results.push(math.cube(num));
  }
  return results;
})();
;alert(cubes);">run: cubes</div><br class='clear' /></div>
  <span class="bookmark" id="installation"></span>
    <h2>Installation</h2><p>The CoffeeScript compiler is itself <a href="v1/annotated-source/grammar.html">written in CoffeeScript</a>, using the <a href="http://jison.org">Jison parser generator</a>. The command-line version of <code>coffee</code> is available as a <a href="http://nodejs.org/">Node.js</a> utility. The <a href="v1/browser-compiler/coffee-script.js">core compiler</a> however, does not depend on Node, and can be run in any JavaScript environment, or in the browser (see “Try CoffeeScript”, above).</p>
<p>To install, first make sure you have a working copy of the latest stable version of <a href="http://nodejs.org/">Node.js</a>. You can then install CoffeeScript globally with <a href="http://npmjs.org">npm</a>:</p>
<blockquote>
<pre><code>npm install -g coffee-script</code></pre></blockquote>
<p>When you need CoffeeScript as a dependency, install it locally:</p>
<blockquote>
<pre><code>npm install --save coffee-script</code></pre></blockquote>
<p>If you’d prefer to install the latest <strong>master</strong> version of CoffeeScript, you can clone the CoffeeScript <a href="http://github.com/jashkenas/coffeescript">source repository</a> from GitHub, or download <a href="http://github.com/jashkenas/coffeescript/tarball/master">the source</a> directly. To install the latest master CoffeeScript compiler with npm:</p>
<blockquote>
<pre><code>npm install -g jashkenas/coffeescript</code></pre></blockquote>
<p>Or, if you want to install to <code>/usr/local</code>, and don’t want to use npm to manage it, open the <code>coffee-script</code> directory and run:</p>
<blockquote>
<pre><code>sudo bin/cake install</code></pre></blockquote>

  <span class="bookmark" id="usage"></span>
    <h2>Usage</h2><p>Once installed, you should have access to the <code>coffee</code> command, which can execute scripts, compile <code>.coffee</code> files into <code>.js</code>, and provide an interactive REPL. The <code>coffee</code> command takes the following options:</p>
<table>

<tbody>

<tr>

<td><code>-c, --compile</code></td>

<td>Compile a <code>.coffee</code> script into a <code>.js</code> JavaScript file of the same name.</td>

</tr>

<tr>

<td><code>-m, --map</code></td>

<td>Generate source maps alongside the compiled JavaScript files. Adds <code>sourceMappingURL</code> directives to the JavaScript as well.</td>

</tr>

<tr>

<td><code>-M, --inline-map</code></td>

<td>Just like <code>--map</code>, but include the source map directly in the compiled JavaScript files, rather than in a separate file.</td>

</tr>

<tr>

<td width="25%"><code>-i, --interactive</code></td>

<td>Launch an interactive CoffeeScript session to try short snippets. Identical to calling <code>coffee</code> with no arguments.</td>

</tr>

<tr>

<td><code>-o, --output [DIR]</code></td>

<td>Write out all compiled JavaScript files into the specified directory. Use in conjunction with <code>--compile</code> or <code>--watch</code>.</td>

</tr>

<tr>

<td><code>-j, --join [FILE]</code></td>

<td>Before compiling, concatenate all scripts together in the order they were passed, and write them into the specified file. (Deprecated.)</td>

</tr>

<tr>

<td><code>-w, --watch</code></td>

<td>Watch files for changes, rerunning the specified command when any file is updated.</td>

</tr>

<tr>

<td><code>-p, --print</code></td>

<td>Instead of writing out the JavaScript as a file, print it directly to <strong>stdout</strong>.</td>

</tr>

<tr>

<td><code>-s, --stdio</code></td>

<td>Pipe in CoffeeScript to STDIN and get back JavaScript over STDOUT. Good for use with processes written in other languages. An example:<br>
<code>cat src/cake.coffee | coffee -sc</code></td>

</tr>

<tr>

<td><code>-l, --literate</code></td>

<td>Parses the code as Literate CoffeeScript. You only need to specify this when passing in code directly over <strong>stdio</strong>, or using some sort of extension-less file name.</td>

</tr>

<tr>

<td><code>-e, --eval</code></td>

<td>Compile and print a little snippet of CoffeeScript directly from the command line. For example:<br>
<code>coffee -e &quot;console.log num for num in [10..1]&quot;</code></td>

</tr>

<tr>

<td><code>-r, --require [MODULE]</code></td>

<td><code>require()</code> the given module before starting the REPL or evaluating the code given with the <code>--eval</code> flag.</td>

</tr>

<tr>

<td><code>-b, --bare</code></td>

<td>Compile the JavaScript without the <a href="#lexical-scope">top-level function safety wrapper</a>.</td>

</tr>

<tr>

<td><code>-t, --tokens</code></td>

<td>Instead of parsing the CoffeeScript, just lex it, and print out the token stream:<br>
<code>[IDENTIFIER square] [= =] [PARAM_START (]</code> ...</td>

</tr>

<tr>

<td><code>-n, --nodes</code></td>

<td>Instead of compiling the CoffeeScript, just lex and parse it, and print out the parse tree:<br>

<code>Block
  Assign
    Value IdentifierLiteral: square
    Code
      Param IdentifierLiteral: x
      Block
        Op *
          Value IdentifierLiteral: x
          Value IdentifierLiteral: x</code>
</td>

</tr>

<tr>

<td><code>--nodejs</code></td>

<td>The <code>node</code> executable has some useful options you can set, such as<br>
<code>--debug</code>, <code>--debug-brk</code>, <code>--max-stack-size</code>, and <code>--expose-gc</code>. Use this flag to forward options directly to Node.js. To pass multiple flags, use <code>--nodejs</code> multiple times.</td>

</tr>

<tr>

<td><code>--no-header</code></td>

<td>Suppress the “Generated by CoffeeScript” header.</td>

</tr>

</tbody>

</table>

<h3>Examples:</h3><ul>
<li>Compile a directory tree of <code>.coffee</code> files in <code>src</code> into a parallel tree of <code>.js</code> files in <code>lib</code>:<br>
<code>coffee --compile --output lib/ src/</code></li>
<li>Watch a file for changes, and recompile it every time the file is saved:<br>
<code>coffee --watch --compile experimental.coffee</code></li>
<li>Concatenate a list of files into a single script:<br>
<code>coffee --join project.js --compile src/*.coffee</code></li>
<li>Print out the compiled JS from a one-liner:<br>
<code>coffee -bpe &quot;alert i for i in [0..10]&quot;</code></li>
<li>All together now, watch and recompile an entire project as you work on it:<br>
<code>coffee -o lib/ -cw src/</code></li>
<li>Start the CoffeeScript REPL (<code>Ctrl-D</code> to exit, <code>Ctrl-V</code>for multi-line):<br>
<code>coffee</code></li>
</ul>

  <span class="bookmark" id="literate"></span>
    <h2>Literate CoffeeScript</h2><p>Besides being used as an ordinary programming language, CoffeeScript may also be written in “literate” mode. If you name your file with a <code>.litcoffee</code> extension, you can write it as a Markdown document — a document that also happens to be executable CoffeeScript code. The compiler will treat any indented blocks (Markdown’s way of indicating source code) as code, and ignore the rest as comments.</p>
<p>Just for kicks, a little bit of the compiler is currently implemented in this fashion: See it <a href="https://gist.github.com/jashkenas/3fc3c1a8b1009c00d9df">as a document</a>, <a href="https://raw.github.com/jashkenas/coffeescript/master/src/scope.litcoffee">raw</a>, and <a href="http://cl.ly/LxEu">properly highlighted in a text editor</a>.</p>
<p>I’m fairly excited about this direction for the language, and am looking forward to writing (and more importantly, reading) more programs in this style. More information about Literate CoffeeScript, including an <a href="https://github.com/jashkenas/journo">example program</a>, are <a href="http://ashkenas.com/literate-coffeescript">available in this blog post</a>.</p>

  <span class="bookmark" id="language"></span>
    <h2>Language Reference</h2><p><em>This reference is structured so that it can be read from top to bottom, if you like. Later sections use ideas and syntax previously introduced. Familiarity with JavaScript is assumed. In all of the following examples, the source CoffeeScript is provided on the left, and the direct compilation into JavaScript is on the right.</em></p>
<p><em>Many of the examples can be run (where it makes sense) by pressing the <strong>run</strong> button on the right, and can be loaded into the “Try CoffeeScript” console by pressing the <strong>load</strong> button on the left.</em></p>
<p>First, the basics: CoffeeScript uses significant whitespace to delimit blocks of code. You don’t need to use semicolons <code>;</code> to terminate expressions, ending the line will do just as well (although semicolons can still be used to fit multiple expressions onto a single line). Instead of using curly braces <code>{ }</code> to surround blocks of code in <a href="#literals">functions</a>, <a href="#conditionals">if-statements</a>, <a href="#switch">switch</a>, and <a href="#try">try/catch</a>, use indentation.</p>
<p>You don’t need to use parentheses to invoke a function if you’re passing arguments. The implicit call wraps forward to the end of the line or block expression.<br>
<code>console.log sys.inspect object</code> → <code>console.log(sys.inspect(object));</code></p>

    <span class="bookmark" id="literals"></span>
      <h2>Functions</h2><p>Functions are defined by an optional list of parameters in parentheses, an arrow, and the function body. The empty function looks like this: <code>-&gt;</code></p>
<div class='code'><pre><code><span class="function"><span class="title">square</span> = <span class="params">(x)</span> -&gt;</span> x * x
<span class="function"><span class="title">cube</span>   = <span class="params">(x)</span> -&gt;</span> square(x) * x
</code></pre><pre><code><span class="keyword">var</span> cube, square;

square = <span class="function"><span class="keyword">function</span>(<span class="params">x</span>) </span>{
  <span class="keyword">return</span> x * x;
};

cube = <span class="function"><span class="keyword">function</span>(<span class="params">x</span>) </span>{
  <span class="keyword">return</span> square(x) * x;
};
</code></pre><script>window.example1 = "square = (x) -> x * x\ncube   = (x) -> square(x) * x\n"</script><div class='minibutton load' onclick='javascript: loadConsole(example1);'>load</div><div class="minibutton ok" onclick="javascript: var cube, square;

square = function(x) {
  return x * x;
};

cube = function(x) {
  return square(x) * x;
};
;alert(cube(5));">run: cube(5)</div><br class='clear' /></div><p>Functions may also have default values for arguments, which will be used if the incoming argument is missing (<code>null</code> or <code>undefined</code>).</p>
<div class='code'><pre><code><span class="function"><span class="title">fill</span> = <span class="params">(container, liquid = <span class="string">"coffee"</span>)</span> -&gt;</span>
  <span class="string">"Filling the <span class="subst">#{container}</span> with <span class="subst">#{liquid}</span>..."</span>
</code></pre><pre><code><span class="keyword">var</span> fill;

fill = <span class="function"><span class="keyword">function</span>(<span class="params">container, liquid</span>) </span>{
  <span class="keyword">if</span> (liquid == <span class="literal">null</span>) {
    liquid = <span class="string">"coffee"</span>;
  }
  <span class="keyword">return</span> <span class="string">"Filling the "</span> + container + <span class="string">" with "</span> + liquid + <span class="string">"..."</span>;
};
</code></pre><script>window.example2 = "fill = (container, liquid = \"coffee\") ->\n  \"Filling the #{container} with #{liquid}...\"\n"</script><div class='minibutton load' onclick='javascript: loadConsole(example2);'>load</div><div class="minibutton ok" onclick="javascript: var fill;

fill = function(container, liquid) {
  if (liquid == null) {
    liquid = &quot;coffee&quot;;
  }
  return &quot;Filling the &quot; + container + &quot; with &quot; + liquid + &quot;...&quot;;
};
;alert(fill(&quot;cup&quot;));">run: fill("cup")</div><br class='clear' /></div>
    <span class="bookmark" id="objects-and-arrays"></span>
      <h2>Objects and Arrays</h2><p>The CoffeeScript literals for objects and arrays look very similar to their JavaScript cousins. When each property is listed on its own line, the commas are optional. Objects may be created using indentation instead of explicit braces, similar to <a href="http://yaml.org">YAML</a>.</p>
<div class='code'><pre><code>song = [<span class="string">"do"</span>, <span class="string">"re"</span>, <span class="string">"mi"</span>, <span class="string">"fa"</span>, <span class="string">"so"</span>]

singers = {Jagger: <span class="string">"Rock"</span>, Elvis: <span class="string">"Roll"</span>}

bitlist = [
  <span class="number">1</span>, <span class="number">0</span>, <span class="number">1</span>
  <span class="number">0</span>, <span class="number">0</span>, <span class="number">1</span>
  <span class="number">1</span>, <span class="number">1</span>, <span class="number">0</span>
]

kids =
  brother:
    name: <span class="string">"Max"</span>
    age:  <span class="number">11</span>
  sister:
    name: <span class="string">"Ida"</span>
    age:  <span class="number">9</span>
</code></pre><pre><code><span class="keyword">var</span> bitlist, kids, singers, song;

song = [<span class="string">"do"</span>, <span class="string">"re"</span>, <span class="string">"mi"</span>, <span class="string">"fa"</span>, <span class="string">"so"</span>];

singers = {
  <span class="attr">Jagger</span>: <span class="string">"Rock"</span>,
  <span class="attr">Elvis</span>: <span class="string">"Roll"</span>
};

bitlist = [<span class="number">1</span>, <span class="number">0</span>, <span class="number">1</span>, <span class="number">0</span>, <span class="number">0</span>, <span class="number">1</span>, <span class="number">1</span>, <span class="number">1</span>, <span class="number">0</span>];

kids = {
  <span class="attr">brother</span>: {
    <span class="attr">name</span>: <span class="string">"Max"</span>,
    <span class="attr">age</span>: <span class="number">11</span>
  },
  <span class="attr">sister</span>: {
    <span class="attr">name</span>: <span class="string">"Ida"</span>,
    <span class="attr">age</span>: <span class="number">9</span>
  }
};
</code></pre><script>window.example1 = "song = [\"do\", \"re\", \"mi\", \"fa\", \"so\"]\n\nsingers = {Jagger: \"Rock\", Elvis: \"Roll\"}\n\nbitlist = [\n  1, 0, 1\n  0, 0, 1\n  1, 1, 0\n]\n\nkids =\n  brother:\n    name: \"Max\"\n    age:  11\n  sister:\n    name: \"Ida\"\n    age:  9\n"</script><div class='minibutton load' onclick='javascript: loadConsole(example1);'>load</div><div class="minibutton ok" onclick="javascript: var bitlist, kids, singers, song;

song = [&quot;do&quot;, &quot;re&quot;, &quot;mi&quot;, &quot;fa&quot;, &quot;so&quot;];

singers = {
  Jagger: &quot;Rock&quot;,
  Elvis: &quot;Roll&quot;
};

bitlist = [1, 0, 1, 0, 0, 1, 1, 1, 0];

kids = {
  brother: {
    name: &quot;Max&quot;,
    age: 11
  },
  sister: {
    name: &quot;Ida&quot;,
    age: 9
  }
};
;alert(song.join(&quot; … &quot;));">run: song.join(" … ")</div><br class='clear' /></div><p>In JavaScript, you can’t use reserved words, like <code>class</code>, as properties of an object, without quoting them as strings. CoffeeScript notices reserved words used as keys in objects and quotes them for you, so you don’t have to worry about it (say, when using jQuery).</p>
<div class='code'><pre><code>$('.account').attr class: 'active'

log object.class
</code></pre><pre><code>$(<span class="string">'.account'</span>).attr({
  <span class="string">"class"</span>: <span class="string">'active'</span>
});

log(object[<span class="string">"class"</span>]);
</code></pre><script>window.example2 = "$('.account').attr class: 'active'\n\nlog object.class\n"</script><div class='minibutton load' onclick='javascript: loadConsole(example2);'>load</div><br class='clear' /></div><p>CoffeeScript has a shortcut for creating objects when you want the key to be set with a variable of the same name.</p>
<div class='code'><pre><code>name = <span class="string">"Michelangelo"</span>
mask = <span class="string">"orange"</span>
weapon = <span class="string">"nunchuks"</span>
turtle = {name, mask, weapon}
output = <span class="string">"<span class="subst">#{turtle.name}</span> wears an <span class="subst">#{turtle.mask}</span> mask. Watch out for his <span class="subst">#{turtle.weapon}</span>!"</span>
</code></pre><pre><code><span class="keyword">var</span> mask, name, output, turtle, weapon;

name = <span class="string">"Michelangelo"</span>;

mask = <span class="string">"orange"</span>;

weapon = <span class="string">"nunchuks"</span>;

turtle = {
  <span class="attr">name</span>: name,
  <span class="attr">mask</span>: mask,
  <span class="attr">weapon</span>: weapon
};

output = turtle.name + <span class="string">" wears an "</span> + turtle.mask + <span class="string">" mask. Watch out for his "</span> + turtle.weapon + <span class="string">"!"</span>;
</code></pre><script>window.example3 = "name = \"Michelangelo\"\nmask = \"orange\"\nweapon = \"nunchuks\"\nturtle = {name, mask, weapon}\noutput = \"#{turtle.name} wears an #{turtle.mask} mask. Watch out for his #{turtle.weapon}!\"\n"</script><div class='minibutton load' onclick='javascript: loadConsole(example3);'>load</div><br class='clear' /></div>
    <span class="bookmark" id="lexical-scope"></span>
      <h2>Lexical Scoping and Variable Safety</h2><p>The CoffeeScript compiler takes care to make sure that all of your variables are properly declared within lexical scope — you never need to write <code>var</code> yourself.</p>
<div class='code'><pre><code>outer = <span class="number">1</span>
<span class="function"><span class="title">changeNumbers</span> = -&gt;</span>
  inner = <span class="number">-1</span>
  outer = <span class="number">10</span>
inner = changeNumbers()
</code></pre><pre><code><span class="keyword">var</span> changeNumbers, inner, outer;

outer = <span class="number">1</span>;

changeNumbers = <span class="function"><span class="keyword">function</span>(<span class="params"></span>) </span>{
  <span class="keyword">var</span> inner;
  inner = <span class="number">-1</span>;
  <span class="keyword">return</span> outer = <span class="number">10</span>;
};

inner = changeNumbers();
</code></pre><script>window.example1 = "outer = 1\nchangeNumbers = ->\n  inner = -1\n  outer = 10\ninner = changeNumbers()\n"</script><div class='minibutton load' onclick='javascript: loadConsole(example1);'>load</div><div class="minibutton ok" onclick="javascript: var changeNumbers, inner, outer;

outer = 1;

changeNumbers = function() {
  var inner;
  inner = -1;
  return outer = 10;
};

inner = changeNumbers();
;alert(inner);">run: inner</div><br class='clear' /></div><p>Notice how all of the variable declarations have been pushed up to the top of the closest scope, the first time they appear. <strong>outer</strong> is not redeclared within the inner function, because it’s already in scope; <strong>inner</strong> within the function, on the other hand, should not be able to change the value of the external variable of the same name, and therefore has a declaration of its own.</p>
<p>This behavior is effectively identical to Ruby’s scope for local variables. Because you don’t have direct access to the <code>var</code> keyword, it’s impossible to shadow an outer variable on purpose, you may only refer to it. So be careful that you’re not reusing the name of an external variable accidentally, if you’re writing a deeply nested function.</p>
<p>Although suppressed within this documentation for clarity, all CoffeeScript output is wrapped in an anonymous function: <code>(function(){ … })();</code> This safety wrapper, combined with the automatic generation of the <code>var</code> keyword, make it exceedingly difficult to pollute the global namespace by accident.</p>
<p>If you’d like to create top-level variables for other scripts to use, attach them as properties on <strong>window</strong>; attach them as properties on the <strong>exports</strong> object in CommonJS; or use an <a href="#modules"><code>export</code> statement</a>. If you’re targeting both CommonJS and the browser, the <strong>existential operator</strong> (covered below), gives you a reliable way to figure out where to add them: <code>exports ? this</code></p>

    <span class="bookmark" id="conditionals"></span>
      <h2>If, Else, Unless, and Conditional Assignment</h2><p><strong>If/else</strong> statements can be written without the use of parentheses and curly brackets. As with functions and other block expressions, multi-line conditionals are delimited by indentation. There’s also a handy postfix form, with the <code>if</code> or <code>unless</code> at the end.</p>
<p>CoffeeScript can compile <strong>if</strong> statements into JavaScript expressions, using the ternary operator when possible, and closure wrapping otherwise. There is no explicit ternary statement in CoffeeScript — you simply use a regular <strong>if</strong> statement on a single line.</p>
<div class='code'><pre><code>mood = greatlyImproved <span class="keyword">if</span> singing

<span class="keyword">if</span> happy <span class="keyword">and</span> knowsIt
  clapsHands()
  chaChaCha()
<span class="keyword">else</span>
  showIt()

date = <span class="keyword">if</span> friday <span class="keyword">then</span> sue <span class="keyword">else</span> jill
</code></pre><pre><code><span class="keyword">var</span> date, mood;

<span class="keyword">if</span> (singing) {
  mood = greatlyImproved;
}

<span class="keyword">if</span> (happy &amp;&amp; knowsIt) {
  clapsHands();
  chaChaCha();
} <span class="keyword">else</span> {
  showIt();
}

date = friday ? sue : jill;
</code></pre><script>window.example1 = "mood = greatlyImproved if singing\n\nif happy and knowsIt\n  clapsHands()\n  chaChaCha()\nelse\n  showIt()\n\ndate = if friday then sue else jill\n"</script><div class='minibutton load' onclick='javascript: loadConsole(example1);'>load</div><br class='clear' /></div>
    <span class="bookmark" id="splats"></span>
      <h2>Splats…</h2><p>The JavaScript <strong>arguments object</strong> is a useful way to work with functions that accept variable numbers of arguments. CoffeeScript provides splats <code>...</code>, both for function definition as well as invocation, making variable numbers of arguments a little bit more palatable.</p>
<div class='code'><pre><code>gold = silver = rest = <span class="string">"unknown"</span>
<span class="function">
<span class="title">awardMedals</span> = <span class="params">(first, second, others...)</span> -&gt;</span>
  gold   = first
  silver = second
  rest   = others

contenders = [
  <span class="string">"Michael Phelps"</span>
  <span class="string">"Liu Xiang"</span>
  <span class="string">"Yao Ming"</span>
  <span class="string">"Allyson Felix"</span>
  <span class="string">"Shawn Johnson"</span>
  <span class="string">"Roman Sebrle"</span>
  <span class="string">"Guo Jingjing"</span>
  <span class="string">"Tyson Gay"</span>
  <span class="string">"Asafa Powell"</span>
  <span class="string">"Usain Bolt"</span>
]

awardMedals contenders...

alert <span class="string">"Gold: "</span> + gold
alert <span class="string">"Silver: "</span> + silver
alert <span class="string">"The Field: "</span> + rest
</code></pre><pre><code><span class="keyword">var</span> awardMedals, contenders, gold, rest, silver,
  slice = [].slice;

gold = silver = rest = <span class="string">"unknown"</span>;

awardMedals = <span class="function"><span class="keyword">function</span>(<span class="params"></span>) </span>{
  <span class="keyword">var</span> first, others, second;
  first = <span class="built_in">arguments</span>[<span class="number">0</span>], second = <span class="built_in">arguments</span>[<span class="number">1</span>], others = <span class="number">3</span> &lt;= <span class="built_in">arguments</span>.length ? slice.call(<span class="built_in">arguments</span>, <span class="number">2</span>) : [];
  gold = first;
  silver = second;
  <span class="keyword">return</span> rest = others;
};

contenders = [<span class="string">"Michael Phelps"</span>, <span class="string">"Liu Xiang"</span>, <span class="string">"Yao Ming"</span>, <span class="string">"Allyson Felix"</span>, <span class="string">"Shawn Johnson"</span>, <span class="string">"Roman Sebrle"</span>, <span class="string">"Guo Jingjing"</span>, <span class="string">"Tyson Gay"</span>, <span class="string">"Asafa Powell"</span>, <span class="string">"Usain Bolt"</span>];

awardMedals.apply(<span class="literal">null</span>, contenders);

alert(<span class="string">"Gold: "</span> + gold);

alert(<span class="string">"Silver: "</span> + silver);

alert(<span class="string">"The Field: "</span> + rest);
</code></pre><script>window.example1 = "gold = silver = rest = \"unknown\"\n\nawardMedals = (first, second, others...) ->\n  gold   = first\n  silver = second\n  rest   = others\n\ncontenders = [\n  \"Michael Phelps\"\n  \"Liu Xiang\"\n  \"Yao Ming\"\n  \"Allyson Felix\"\n  \"Shawn Johnson\"\n  \"Roman Sebrle\"\n  \"Guo Jingjing\"\n  \"Tyson Gay\"\n  \"Asafa Powell\"\n  \"Usain Bolt\"\n]\n\nawardMedals contenders...\n\nalert \"Gold: \" + gold\nalert \"Silver: \" + silver\nalert \"The Field: \" + rest\n"</script><div class='minibutton load' onclick='javascript: loadConsole(example1);'>load</div><div class="minibutton ok" onclick="javascript: var awardMedals, contenders, gold, rest, silver,
  slice = [].slice;

gold = silver = rest = &quot;unknown&quot;;

awardMedals = function() {
  var first, others, second;
  first = arguments[0], second = arguments[1], others = 3 <= arguments.length ? slice.call(arguments, 2) : [];
  gold = first;
  silver = second;
  return rest = others;
};

contenders = [&quot;Michael Phelps&quot;, &quot;Liu Xiang&quot;, &quot;Yao Ming&quot;, &quot;Allyson Felix&quot;, &quot;Shawn Johnson&quot;, &quot;Roman Sebrle&quot;, &quot;Guo Jingjing&quot;, &quot;Tyson Gay&quot;, &quot;Asafa Powell&quot;, &quot;Usain Bolt&quot;];

awardMedals.apply(null, contenders);

alert(&quot;Gold: &quot; + gold);

alert(&quot;Silver: &quot; + silver);

alert(&quot;The Field: &quot; + rest);
;">run</div><br class='clear' /></div>
    <span class="bookmark" id="loops"></span>
      <h2>Loops and Comprehensions</h2><p>Most of the loops you’ll write in CoffeeScript will be <strong>comprehensions</strong> over arrays, objects, and ranges. Comprehensions replace (and compile into) <strong>for</strong> loops, with optional guard clauses and the value of the current array index. Unlike for loops, array comprehensions are expressions, and can be returned and assigned.</p>
<div class='code'><pre><code><span class="comment"># Eat lunch.</span>
eat food <span class="keyword">for</span> food <span class="keyword">in</span> [<span class="string">'toast'</span>, <span class="string">'cheese'</span>, <span class="string">'wine'</span>]

<span class="comment"># Fine five course dining.</span>
courses = [<span class="string">'greens'</span>, <span class="string">'caviar'</span>, <span class="string">'truffles'</span>, <span class="string">'roast'</span>, <span class="string">'cake'</span>]
menu i + <span class="number">1</span>, dish <span class="keyword">for</span> dish, i <span class="keyword">in</span> courses

<span class="comment"># Health conscious meal.</span>
foods = [<span class="string">'broccoli'</span>, <span class="string">'spinach'</span>, <span class="string">'chocolate'</span>]
eat food <span class="keyword">for</span> food <span class="keyword">in</span> foods <span class="keyword">when</span> food <span class="keyword">isnt</span> <span class="string">'chocolate'</span>
</code></pre><pre><code><span class="keyword">var</span> courses, dish, food, foods, i, j, k, l, len, len1, len2, ref;

ref = [<span class="string">'toast'</span>, <span class="string">'cheese'</span>, <span class="string">'wine'</span>];
<span class="keyword">for</span> (j = <span class="number">0</span>, len = ref.length; j &lt; len; j++) {
  food = ref[j];
  eat(food);
}

courses = [<span class="string">'greens'</span>, <span class="string">'caviar'</span>, <span class="string">'truffles'</span>, <span class="string">'roast'</span>, <span class="string">'cake'</span>];

<span class="keyword">for</span> (i = k = <span class="number">0</span>, len1 = courses.length; k &lt; len1; i = ++k) {
  dish = courses[i];
  menu(i + <span class="number">1</span>, dish);
}

foods = [<span class="string">'broccoli'</span>, <span class="string">'spinach'</span>, <span class="string">'chocolate'</span>];

<span class="keyword">for</span> (l = <span class="number">0</span>, len2 = foods.length; l &lt; len2; l++) {
  food = foods[l];
  <span class="keyword">if</span> (food !== <span class="string">'chocolate'</span>) {
    eat(food);
  }
}
</code></pre><script>window.example1 = "# Eat lunch.\neat food for food in ['toast', 'cheese', 'wine']\n\n# Fine five course dining.\ncourses = ['greens', 'caviar', 'truffles', 'roast', 'cake']\nmenu i + 1, dish for dish, i in courses\n\n# Health conscious meal.\nfoods = ['broccoli', 'spinach', 'chocolate']\neat food for food in foods when food isnt 'chocolate'\n"</script><div class='minibutton load' onclick='javascript: loadConsole(example1);'>load</div><br class='clear' /></div><p>Comprehensions should be able to handle most places where you otherwise would use a loop, <strong>each</strong>/<strong>forEach</strong>, <strong>map</strong>, or <strong>select</strong>/<strong>filter</strong>, for example:<br>
<code>shortNames = (name for name in list when name.length &lt; 5)</code><br>
If you know the start and end of your loop, or would like to step through in fixed-size increments, you can use a range to specify the start and end of your comprehension.</p>
<div class='code'><pre><code>countdown = (num <span class="keyword">for</span> num <span class="keyword">in</span> [<span class="number">10.</span><span class="number">.1</span>])
</code></pre><pre><code><span class="keyword">var</span> countdown, num;

countdown = (<span class="function"><span class="keyword">function</span>(<span class="params"></span>) </span>{
  <span class="keyword">var</span> i, results;
  results = [];
  <span class="keyword">for</span> (num = i = <span class="number">10</span>; i &gt;= <span class="number">1</span>; num = --i) {
    results.push(num);
  }
  <span class="keyword">return</span> results;
})();
</code></pre><script>window.example2 = "countdown = (num for num in [10..1])\n"</script><div class='minibutton load' onclick='javascript: loadConsole(example2);'>load</div><div class="minibutton ok" onclick="javascript: var countdown, num;

countdown = (function() {
  var i, results;
  results = [];
  for (num = i = 10; i >= 1; num = --i) {
    results.push(num);
  }
  return results;
})();
;alert(countdown);">run: countdown</div><br class='clear' /></div><p>Note how because we are assigning the value of the comprehensions to a variable in the example above, CoffeeScript is collecting the result of each iteration into an array. Sometimes functions end with loops that are intended to run only for their side-effects. Be careful that you’re not accidentally returning the results of the comprehension in these cases, by adding a meaningful return value — like <code>true</code> — or <code>null</code>, to the bottom of your function.</p>
<p>To step through a range comprehension in fixed-size chunks, use <code>by</code>, for example:
<code>evens = (x for x in [0..10] by 2)</code></p>
<p>If you don’t need the current iteration value you may omit it:
<code>browser.closeCurrentTab() for [0...count]</code></p>
<p>Comprehensions can also be used to iterate over the keys and values in an object. Use <code>of</code> to signal comprehension over the properties of an object instead of the values in an array.</p>
<div class='code'><pre><code>yearsOld = max: <span class="number">10</span>, ida: <span class="number">9</span>, tim: <span class="number">11</span>

ages = <span class="keyword">for</span> child, age <span class="keyword">of</span> yearsOld
  <span class="string">"<span class="subst">#{child}</span> is <span class="subst">#{age}</span>"</span>
</code></pre><pre><code><span class="keyword">var</span> age, ages, child, yearsOld;

yearsOld = {
  <span class="attr">max</span>: <span class="number">10</span>,
  <span class="attr">ida</span>: <span class="number">9</span>,
  <span class="attr">tim</span>: <span class="number">11</span>
};

ages = (<span class="function"><span class="keyword">function</span>(<span class="params"></span>) </span>{
  <span class="keyword">var</span> results;
  results = [];
  <span class="keyword">for</span> (child <span class="keyword">in</span> yearsOld) {
    age = yearsOld[child];
    results.push(child + <span class="string">" is "</span> + age);
  }
  <span class="keyword">return</span> results;
})();
</code></pre><script>window.example3 = "yearsOld = max: 10, ida: 9, tim: 11\n\nages = for child, age of yearsOld\n  \"#{child} is #{age}\"\n"</script><div class='minibutton load' onclick='javascript: loadConsole(example3);'>load</div><div class="minibutton ok" onclick="javascript: var age, ages, child, yearsOld;

yearsOld = {
  max: 10,
  ida: 9,
  tim: 11
};

ages = (function() {
  var results;
  results = [];
  for (child in yearsOld) {
    age = yearsOld[child];
    results.push(child + &quot; is &quot; + age);
  }
  return results;
})();
;alert(ages.join(&quot;, &quot;));">run: ages.join(", ")</div><br class='clear' /></div><p>If you would like to iterate over just the keys that are defined on the object itself, by adding a <code>hasOwnProperty</code> check to avoid properties that may be inherited from the prototype, use <code>for own key, value of object</code>.</p>
<p>To iterate a generator function, use <code>from</code>. See <a href="#generator-iteration">Generator Functions</a>.</p>
<p>The only low-level loop that CoffeeScript provides is the <strong>while</strong> loop. The main difference from JavaScript is that the <strong>while</strong> loop can be used as an expression, returning an array containing the result of each iteration through the loop.</p>
<div class='code'><pre><code><span class="comment"># Econ 101</span>
<span class="keyword">if</span> <span class="keyword">this</span>.studyingEconomics
  buy()  <span class="keyword">while</span> supply &gt; demand
  sell() <span class="keyword">until</span> supply &gt; demand

<span class="comment"># Nursery Rhyme</span>
num = <span class="number">6</span>
lyrics = <span class="keyword">while</span> num -= <span class="number">1</span>
  <span class="string">"<span class="subst">#{num}</span> little monkeys, jumping on the bed.
    One fell out and bumped his head."</span>
</code></pre><pre><code><span class="keyword">var</span> lyrics, num;

<span class="keyword">if</span> (<span class="keyword">this</span>.studyingEconomics) {
  <span class="keyword">while</span> (supply &gt; demand) {
    buy();
  }
  <span class="keyword">while</span> (!(supply &gt; demand)) {
    sell();
  }
}

num = <span class="number">6</span>;

lyrics = (<span class="function"><span class="keyword">function</span>(<span class="params"></span>) </span>{
  <span class="keyword">var</span> results;
  results = [];
  <span class="keyword">while</span> (num -= <span class="number">1</span>) {
    results.push(num + <span class="string">" little monkeys, jumping on the bed. One fell out and bumped his head."</span>);
  }
  <span class="keyword">return</span> results;
})();
</code></pre><script>window.example4 = "# Econ 101\nif this.studyingEconomics\n  buy()  while supply > demand\n  sell() until supply > demand\n\n# Nursery Rhyme\nnum = 6\nlyrics = while num -= 1\n  \"#{num} little monkeys, jumping on the bed.\n    One fell out and bumped his head.\"\n"</script><div class='minibutton load' onclick='javascript: loadConsole(example4);'>load</div><div class="minibutton ok" onclick="javascript: var lyrics, num;

if (this.studyingEconomics) {
  while (supply > demand) {
    buy();
  }
  while (!(supply > demand)) {
    sell();
  }
}

num = 6;

lyrics = (function() {
  var results;
  results = [];
  while (num -= 1) {
    results.push(num + &quot; little monkeys, jumping on the bed. One fell out and bumped his head.&quot;);
  }
  return results;
})();
;alert(lyrics.join(&quot;\n&quot;));">run: lyrics.join("\n")</div><br class='clear' /></div><p>For readability, the <strong>until</strong> keyword is equivalent to <code>while not</code>, and the <strong>loop</strong> keyword is equivalent to <code>while true</code>.</p>
<p>When using a JavaScript loop to generate functions, it’s common to insert a closure wrapper in order to ensure that loop variables are closed over, and all the generated functions don’t just share the final values. CoffeeScript provides the <code>do</code> keyword, which immediately invokes a passed function, forwarding any arguments.</p>
<div class='code'><pre><code><span class="keyword">for</span> filename <span class="keyword">in</span> list
  <span class="keyword">do</span> (filename) -&gt;
    fs.readFile filename, <span class="function"><span class="params">(err, contents)</span> -&gt;</span>
      compile filename, contents.toString()
</code></pre><pre><code><span class="keyword">var</span> filename, fn, i, len;

fn = <span class="function"><span class="keyword">function</span>(<span class="params">filename</span>) </span>{
  <span class="keyword">return</span> fs.readFile(filename, <span class="function"><span class="keyword">function</span>(<span class="params">err, contents</span>) </span>{
    <span class="keyword">return</span> compile(filename, contents.toString());
  });
};
<span class="keyword">for</span> (i = <span class="number">0</span>, len = list.length; i &lt; len; i++) {
  filename = list[i];
  fn(filename);
}
</code></pre><script>window.example5 = "for filename in list\n  do (filename) ->\n    fs.readFile filename, (err, contents) ->\n      compile filename, contents.toString()\n"</script><div class='minibutton load' onclick='javascript: loadConsole(example5);'>load</div><br class='clear' /></div>
    <span class="bookmark" id="slices"></span>
      <h2>Array Slicing and Splicing with Ranges</h2><p>Ranges can also be used to extract slices of arrays. With two dots (<code>3..6</code>), the range is inclusive (<code>3, 4, 5, 6</code>); with three dots (<code>3...6</code>), the range excludes the end (<code>3, 4, 5</code>). Slices indices have useful defaults. An omitted first index defaults to zero and an omitted second index defaults to the size of the array.</p>
<div class='code'><pre><code>numbers = [<span class="number">1</span>, <span class="number">2</span>, <span class="number">3</span>, <span class="number">4</span>, <span class="number">5</span>, <span class="number">6</span>, <span class="number">7</span>, <span class="number">8</span>, <span class="number">9</span>]

start   = numbers[<span class="number">0.</span><span class="number">.2</span>]

middle  = numbers[<span class="number">3.</span>..<span class="number">-2</span>]

end     = numbers[<span class="number">-2.</span>.]

copy    = numbers[..]
</code></pre><pre><code><span class="keyword">var</span> copy, end, middle, numbers, start;

numbers = [<span class="number">1</span>, <span class="number">2</span>, <span class="number">3</span>, <span class="number">4</span>, <span class="number">5</span>, <span class="number">6</span>, <span class="number">7</span>, <span class="number">8</span>, <span class="number">9</span>];

start = numbers.slice(<span class="number">0</span>, <span class="number">3</span>);

middle = numbers.slice(<span class="number">3</span>, <span class="number">-2</span>);

end = numbers.slice(<span class="number">-2</span>);

copy = numbers.slice(<span class="number">0</span>);
</code></pre><script>window.example1 = "numbers = [1, 2, 3, 4, 5, 6, 7, 8, 9]\n\nstart   = numbers[0..2]\n\nmiddle  = numbers[3...-2]\n\nend     = numbers[-2..]\n\ncopy    = numbers[..]\n"</script><div class='minibutton load' onclick='javascript: loadConsole(example1);'>load</div><div class="minibutton ok" onclick="javascript: var copy, end, middle, numbers, start;

numbers = [1, 2, 3, 4, 5, 6, 7, 8, 9];

start = numbers.slice(0, 3);

middle = numbers.slice(3, -2);

end = numbers.slice(-2);

copy = numbers.slice(0);
;alert(middle);">run: middle</div><br class='clear' /></div><p>The same syntax can be used with assignment to replace a segment of an array with new values, splicing it.</p>
<div class='code'><pre><code>numbers = [<span class="number">0</span>, <span class="number">1</span>, <span class="number">2</span>, <span class="number">3</span>, <span class="number">4</span>, <span class="number">5</span>, <span class="number">6</span>, <span class="number">7</span>, <span class="number">8</span>, <span class="number">9</span>]

numbers[<span class="number">3.</span><span class="number">.6</span>] = [<span class="number">-3</span>, <span class="number">-4</span>, <span class="number">-5</span>, <span class="number">-6</span>]
</code></pre><pre><code><span class="keyword">var</span> numbers, ref;

numbers = [<span class="number">0</span>, <span class="number">1</span>, <span class="number">2</span>, <span class="number">3</span>, <span class="number">4</span>, <span class="number">5</span>, <span class="number">6</span>, <span class="number">7</span>, <span class="number">8</span>, <span class="number">9</span>];

[].splice.apply(numbers, [<span class="number">3</span>, <span class="number">4</span>].concat(ref = [<span class="number">-3</span>, <span class="number">-4</span>, <span class="number">-5</span>, <span class="number">-6</span>])), ref;
</code></pre><script>window.example2 = "numbers = [0, 1, 2, 3, 4, 5, 6, 7, 8, 9]\n\nnumbers[3..6] = [-3, -4, -5, -6]\n"</script><div class='minibutton load' onclick='javascript: loadConsole(example2);'>load</div><div class="minibutton ok" onclick="javascript: var numbers, ref;

numbers = [0, 1, 2, 3, 4, 5, 6, 7, 8, 9];

[].splice.apply(numbers, [3, 4].concat(ref = [-3, -4, -5, -6])), ref;
;alert(numbers);">run: numbers</div><br class='clear' /></div><p>Note that JavaScript strings are immutable, and can’t be spliced.</p>

    <span class="bookmark" id="expressions"></span>
      <h2>Everything is an Expression (at least, as much as possible)</h2><p>You might have noticed how even though we don’t add return statements to CoffeeScript functions, they nonetheless return their final value. The CoffeeScript compiler tries to make sure that all statements in the language can be used as expressions. Watch how the <code>return</code> gets pushed down into each possible branch of execution in the function below.</p>
<div class='code'><pre><code><span class="function"><span class="title">grade</span> = <span class="params">(student)</span> -&gt;</span>
  <span class="keyword">if</span> student.excellentWork
    <span class="string">"A+"</span>
  <span class="keyword">else</span> <span class="keyword">if</span> student.okayStuff
    <span class="keyword">if</span> student.triedHard <span class="keyword">then</span> <span class="string">"B"</span> <span class="keyword">else</span> <span class="string">"B-"</span>
  <span class="keyword">else</span>
    <span class="string">"C"</span>

eldest = <span class="keyword">if</span> <span class="number">24</span> &gt; <span class="number">21</span> <span class="keyword">then</span> <span class="string">"Liz"</span> <span class="keyword">else</span> <span class="string">"Ike"</span>
</code></pre><pre><code><span class="keyword">var</span> eldest, grade;

grade = <span class="function"><span class="keyword">function</span>(<span class="params">student</span>) </span>{
  <span class="keyword">if</span> (student.excellentWork) {
    <span class="keyword">return</span> <span class="string">"A+"</span>;
  } <span class="keyword">else</span> <span class="keyword">if</span> (student.okayStuff) {
    <span class="keyword">if</span> (student.triedHard) {
      <span class="keyword">return</span> <span class="string">"B"</span>;
    } <span class="keyword">else</span> {
      <span class="keyword">return</span> <span class="string">"B-"</span>;
    }
  } <span class="keyword">else</span> {
    <span class="keyword">return</span> <span class="string">"C"</span>;
  }
};

eldest = <span class="number">24</span> &gt; <span class="number">21</span> ? <span class="string">"Liz"</span> : <span class="string">"Ike"</span>;
</code></pre><script>window.example1 = "grade = (student) ->\n  if student.excellentWork\n    \"A+\"\n  else if student.okayStuff\n    if student.triedHard then \"B\" else \"B-\"\n  else\n    \"C\"\n\neldest = if 24 > 21 then \"Liz\" else \"Ike\"\n"</script><div class='minibutton load' onclick='javascript: loadConsole(example1);'>load</div><div class="minibutton ok" onclick="javascript: var eldest, grade;

grade = function(student) {
  if (student.excellentWork) {
    return &quot;A+&quot;;
  } else if (student.okayStuff) {
    if (student.triedHard) {
      return &quot;B&quot;;
    } else {
      return &quot;B-&quot;;
    }
  } else {
    return &quot;C&quot;;
  }
};

eldest = 24 > 21 ? &quot;Liz&quot; : &quot;Ike&quot;;
;alert(eldest);">run: eldest</div><br class='clear' /></div><p>Even though functions will always return their final value, it’s both possible and encouraged to return early from a function body writing out the explicit return (<code>return value</code>), when you know that you’re done.</p>
<p>Because variable declarations occur at the top of scope, assignment can be used within expressions, even for variables that haven’t been seen before:</p>
<div class='code'><pre><code>six = (one = <span class="number">1</span>) + (two = <span class="number">2</span>) + (three = <span class="number">3</span>)
</code></pre><pre><code><span class="keyword">var</span> one, six, three, two;

six = (one = <span class="number">1</span>) + (two = <span class="number">2</span>) + (three = <span class="number">3</span>);
</code></pre><script>window.example2 = "six = (one = 1) + (two = 2) + (three = 3)\n"</script><div class='minibutton load' onclick='javascript: loadConsole(example2);'>load</div><div class="minibutton ok" onclick="javascript: var one, six, three, two;

six = (one = 1) + (two = 2) + (three = 3);
;alert(six);">run: six</div><br class='clear' /></div><p>Things that would otherwise be statements in JavaScript, when used as part of an expression in CoffeeScript, are converted into expressions by wrapping them in a closure. This lets you do useful things, like assign the result of a comprehension to a variable:</p>
<div class='code'><pre><code><span class="comment"># The first ten global properties.</span>

globals = (name <span class="keyword">for</span> name <span class="keyword">of</span> <span class="built_in">window</span>)[<span class="number">0.</span>.<span class="number">.10</span>]
</code></pre><pre><code><span class="keyword">var</span> globals, name;

globals = ((<span class="function"><span class="keyword">function</span>(<span class="params"></span>) </span>{
  <span class="keyword">var</span> results;
  results = [];
  <span class="keyword">for</span> (name <span class="keyword">in</span> <span class="built_in">window</span>) {
    results.push(name);
  }
  <span class="keyword">return</span> results;
})()).slice(<span class="number">0</span>, <span class="number">10</span>);
</code></pre><script>window.example3 = "# The first ten global properties.\n\nglobals = (name for name of window)[0...10]\n"</script><div class='minibutton load' onclick='javascript: loadConsole(example3);'>load</div><div class="minibutton ok" onclick="javascript: var globals, name;

globals = ((function() {
  var results;
  results = [];
  for (name in window) {
    results.push(name);
  }
  return results;
})()).slice(0, 10);
;alert(globals);">run: globals</div><br class='clear' /></div><p>As well as silly things, like passing a <strong>try/catch</strong> statement directly into a function call:</p>
<div class='code'><pre><code>alert(
  <span class="keyword">try</span>
    nonexistent / <span class="literal">undefined</span>
  <span class="keyword">catch</span> error
    <span class="string">"And the error is ... <span class="subst">#{error}</span>"</span>
)
</code></pre><pre><code><span class="keyword">var</span> error;

alert((<span class="function"><span class="keyword">function</span>(<span class="params"></span>) </span>{
  <span class="keyword">try</span> {
    <span class="keyword">return</span> nonexistent / <span class="keyword">void</span> <span class="number">0</span>;
  } <span class="keyword">catch</span> (error1) {
    error = error1;
    <span class="keyword">return</span> <span class="string">"And the error is ... "</span> + error;
  }
})());
</code></pre><script>window.example4 = "alert(\n  try\n    nonexistent / undefined\n  catch error\n    \"And the error is ... #{error}\"\n)\n"</script><div class='minibutton load' onclick='javascript: loadConsole(example4);'>load</div><div class="minibutton ok" onclick="javascript: var error;

alert((function() {
  try {
    return nonexistent / void 0;
  } catch (error1) {
    error = error1;
    return &quot;And the error is ... &quot; + error;
  }
})());
;">run</div><br class='clear' /></div><p>There are a handful of statements in JavaScript that can’t be meaningfully converted into expressions, namely <code>break</code>, <code>continue</code>, and <code>return</code>. If you make use of them within a block of code, CoffeeScript won’t try to perform the conversion.</p>

    <span class="bookmark" id="operators"></span>
      <h2>Operators and Aliases</h2><p>Because the <code>==</code> operator frequently causes undesirable coercion, is intransitive, and has a different meaning than in other languages, CoffeeScript compiles <code>==</code> into <code>===</code>, and <code>!=</code> into <code>!==</code>. In addition, <code>is</code> compiles into <code>===</code>, and <code>isnt</code> into <code>!==</code>.</p>
<p>You can use <code>not</code> as an alias for <code>!</code>.</p>
<p>For logic, <code>and</code> compiles to <code>&amp;&amp;</code>, and <code>or</code> into <code>||</code>.</p>
<p>Instead of a newline or semicolon, <code>then</code> can be used to separate conditions from expressions, in <strong>while</strong>, <strong>if</strong>/<strong>else</strong>, and <strong>switch</strong>/<strong>when</strong> statements.</p>
<p>As in <a href="http://yaml.org/">YAML</a>, <code>on</code> and <code>yes</code> are the same as boolean <code>true</code>, while <code>off</code> and <code>no</code> are boolean <code>false</code>.</p>
<p><code>unless</code> can be used as the inverse of <code>if</code>.</p>
<p>As a shortcut for <code>this.property</code>, you can use <code>@property</code>.</p>
<p>You can use <code>in</code> to test for array presence, and <code>of</code> to test for JavaScript object-key presence.</p>
<p>To simplify math expressions, <code>**</code> can be used for exponentiation and <code>//</code> performs integer division. <code>%</code> works just like in JavaScript, while <code>%%</code> provides <a href="http://en.wikipedia.org/wiki/Modulo_operation">“dividend dependent modulo”</a>:</p>
<div class='code'><pre><code><span class="number">-7</span> % <span class="number">5</span> == <span class="number">-2</span> <span class="comment"># The remainder of 7 / 5</span>
<span class="number">-7</span> %% <span class="number">5</span> == <span class="number">3</span> <span class="comment"># n %% 5 is always between 0 and 4</span>

tabs.selectTabAtIndex((tabs.currentIndex - count) %% tabs.length)
</code></pre><pre><code><span class="keyword">var</span> modulo = <span class="function"><span class="keyword">function</span>(<span class="params">a, b</span>) </span>{ <span class="keyword">return</span> (+a % (b = +b) + b) % b; };

<span class="number">-7</span> % <span class="number">5</span> === <span class="number">-2</span>;

modulo(<span class="number">-7</span>, <span class="number">5</span>) === <span class="number">3</span>;

tabs.selectTabAtIndex(modulo(tabs.currentIndex - count, tabs.length));
</code></pre><script>window.example1 = "-7 % 5 == -2 # The remainder of 7 / 5\n-7 %% 5 == 3 # n %% 5 is always between 0 and 4\n\ntabs.selectTabAtIndex((tabs.currentIndex - count) %% tabs.length)\n"</script><div class='minibutton load' onclick='javascript: loadConsole(example1);'>load</div><br class='clear' /></div><p>All together now:</p>
<table class="definitions">

<tbody>

<tr>

<th>CoffeeScript</th>

<th>JavaScript</th>

</tr>

<tr>

<td><code>is</code></td>

<td><code>===</code></td>

</tr>

<tr>

<td><code>isnt</code></td>

<td><code>!==</code></td>

</tr>

<tr>

<td><code>not</code></td>

<td><code>!</code></td>

</tr>

<tr>

<td><code>and</code></td>

<td><code>&amp;&amp;</code></td>

</tr>

<tr>

<td><code>or</code></td>

<td><code>||</code></td>

</tr>

<tr>

<td><code>true</code>, <code>yes</code>, <code>on</code></td>

<td><code>true</code></td>

</tr>

<tr>

<td><code>false</code>, <code>no</code>, <code>off</code></td>

<td><code>false</code></td>

</tr>

<tr>

<td><code>@</code>, <code>this</code></td>

<td><code>this</code></td>

</tr>

<tr>

<td><code>of</code></td>

<td><code>in</code></td>

</tr>

<tr>

<td><code>in</code></td>

<td><em><small>no JS equivalent</small></em></td>

</tr>

<tr>

<td><code>a ** b</code></td>

<td><code>Math.pow(a, b)</code></td>

</tr>

<tr>

<td><code>a // b</code></td>

<td><code>Math.floor(a / b)</code></td>

</tr>

<tr>

<td><code>a %% b</code></td>

<td><code>(a % b + b) % b</code></td>

</tr>

</tbody>

</table>

<div class='code'><pre><code>launch() <span class="keyword">if</span> ignition <span class="keyword">is</span> <span class="literal">on</span>

volume = <span class="number">10</span> <span class="keyword">if</span> band <span class="keyword">isnt</span> SpinalTap

letTheWildRumpusBegin() <span class="keyword">unless</span> answer <span class="keyword">is</span> <span class="literal">no</span>

<span class="keyword">if</span> car.speed &lt; limit <span class="keyword">then</span> accelerate()

winner = <span class="literal">yes</span> <span class="keyword">if</span> pick <span class="keyword">in</span> [<span class="number">47</span>, <span class="number">92</span>, <span class="number">13</span>]

<span class="built_in">print</span> inspect <span class="string">"My name is <span class="subst">#{@name}</span>"</span>
</code></pre><pre><code><span class="keyword">var</span> volume, winner;

<span class="keyword">if</span> (ignition === <span class="literal">true</span>) {
  launch();
}

<span class="keyword">if</span> (band !== SpinalTap) {
  volume = <span class="number">10</span>;
}

<span class="keyword">if</span> (answer !== <span class="literal">false</span>) {
  letTheWildRumpusBegin();
}

<span class="keyword">if</span> (car.speed &lt; limit) {
  accelerate();
}

<span class="keyword">if</span> (pick === <span class="number">47</span> || pick === <span class="number">92</span> || pick === <span class="number">13</span>) {
  winner = <span class="literal">true</span>;
}

print(inspect(<span class="string">"My name is "</span> + <span class="keyword">this</span>.name));
</code></pre><script>window.example2 = "launch() if ignition is on\n\nvolume = 10 if band isnt SpinalTap\n\nletTheWildRumpusBegin() unless answer is no\n\nif car.speed < limit then accelerate()\n\nwinner = yes if pick in [47, 92, 13]\n\nprint inspect \"My name is #{@name}\"\n"</script><div class='minibutton load' onclick='javascript: loadConsole(example2);'>load</div><br class='clear' /></div>
    <span class="bookmark" id="existential-operator"></span>
      <h2>The Existential Operator</h2><p>It’s a little difficult to check for the existence of a variable in JavaScript. <code>if (variable) …</code> comes close, but fails for zero, the empty string, and false. CoffeeScript’s existential operator <code>?</code> returns true unless a variable is <strong>null</strong> or <strong>undefined</strong>, which makes it analogous to Ruby’s <code>nil?</code></p>
<p>It can also be used for safer conditional assignment than <code>||=</code> provides, for cases where you may be handling numbers or strings.</p>
<div class='code'><pre><code>solipsism = <span class="literal">true</span> <span class="keyword">if</span> mind? <span class="keyword">and</span> <span class="keyword">not</span> world?

speed = <span class="number">0</span>
speed ?= <span class="number">15</span>

footprints = yeti ? <span class="string">"bear"</span>
</code></pre><pre><code><span class="keyword">var</span> footprints, solipsism, speed;

<span class="keyword">if</span> ((<span class="keyword">typeof</span> mind !== <span class="string">"undefined"</span> &amp;&amp; mind !== <span class="literal">null</span>) &amp;&amp; (<span class="keyword">typeof</span> world === <span class="string">"undefined"</span> || world === <span class="literal">null</span>)) {
  solipsism = <span class="literal">true</span>;
}

speed = <span class="number">0</span>;

<span class="keyword">if</span> (speed == <span class="literal">null</span>) {
  speed = <span class="number">15</span>;
}

footprints = <span class="keyword">typeof</span> yeti !== <span class="string">"undefined"</span> &amp;&amp; yeti !== <span class="literal">null</span> ? yeti : <span class="string">"bear"</span>;
</code></pre><script>window.example1 = "solipsism = true if mind? and not world?\n\nspeed = 0\nspeed ?= 15\n\nfootprints = yeti ? \"bear\"\n"</script><div class='minibutton load' onclick='javascript: loadConsole(example1);'>load</div><div class="minibutton ok" onclick="javascript: var footprints, solipsism, speed;

if ((typeof mind !== &quot;undefined&quot; && mind !== null) && (typeof world === &quot;undefined&quot; || world === null)) {
  solipsism = true;
}

speed = 0;

if (speed == null) {
  speed = 15;
}

footprints = typeof yeti !== &quot;undefined&quot; && yeti !== null ? yeti : &quot;bear&quot;;
;alert(footprints);">run: footprints</div><br class='clear' /></div><p>The accessor variant of the existential operator <code>?.</code> can be used to soak up null references in a chain of properties. Use it instead of the dot accessor <code>.</code> in cases where the base value may be <strong>null</strong> or <strong>undefined</strong>. If all of the properties exist then you’ll get the expected result, if the chain is broken, <strong>undefined</strong> is returned instead of the <strong>TypeError</strong> that would be raised otherwise.</p>
<div class='code'><pre><code>zip = lottery.drawWinner?().address?.zipcode
</code></pre><pre><code><span class="keyword">var</span> ref, zip;

zip = <span class="keyword">typeof</span> lottery.drawWinner === <span class="string">"function"</span> ? (ref = lottery.drawWinner().address) != <span class="literal">null</span> ? ref.zipcode : <span class="keyword">void</span> <span class="number">0</span> : <span class="keyword">void</span> <span class="number">0</span>;
</code></pre><script>window.example2 = "zip = lottery.drawWinner?().address?.zipcode\n"</script><div class='minibutton load' onclick='javascript: loadConsole(example2);'>load</div><br class='clear' /></div><p>Soaking up nulls is similar to Ruby’s <a href="https://rubygems.org/gems/andand">andand gem</a>, and to the <a href="http://docs.groovy-lang.org/latest/html/documentation/index.html#_safe_navigation_operator">safe navigation operator</a> in Groovy.</p>

    <span class="bookmark" id="classes"></span>
      <h2>Classes, Inheritance, and Super</h2><p>JavaScript’s prototypal inheritance has always been a bit of a brain-bender, with a whole family tree of libraries that provide a cleaner syntax for classical inheritance on top of JavaScript’s prototypes: <a href="http://code.google.com/p/base2/">Base2</a>, <a href="http://prototypejs.org/">Prototype.js</a>, <a href="http://jsclass.jcoglan.com/">JS.Class</a>, etc. The libraries provide syntactic sugar, but the built-in inheritance would be completely usable if it weren’t for a couple of small exceptions: it’s awkward to call <strong>super</strong> (the prototype object’s implementation of the current function), and it’s awkward to correctly set the prototype chain.</p>
<p>Instead of repetitively attaching functions to a prototype, CoffeeScript provides a basic <code>class</code> structure that allows you to name your class, set the superclass, assign prototypal properties, and define the constructor, in a single assignable expression.</p>
<p>Constructor functions are named, to better support helpful stack traces. In the first class in the example below, <code>this.constructor.name is &quot;Animal&quot;</code>.</p>
<div class='code'><pre><code><span class="class"><span class="keyword">class</span> <span class="title">Animal</span></span>
  constructor: <span class="function"><span class="params">(@name)</span> -&gt;</span>

  move: <span class="function"><span class="params">(meters)</span> -&gt;</span>
    alert @name + <span class="string">" moved <span class="subst">#{meters}</span>m."</span>

<span class="class"><span class="keyword">class</span> <span class="title">Snake</span> <span class="keyword">extends</span> <span class="title">Animal</span></span>
  move: <span class="function">-&gt;</span>
    alert <span class="string">"Slithering..."</span>
    <span class="keyword">super</span> <span class="number">5</span>

<span class="class"><span class="keyword">class</span> <span class="title">Horse</span> <span class="keyword">extends</span> <span class="title">Animal</span></span>
  move: <span class="function">-&gt;</span>
    alert <span class="string">"Galloping..."</span>
    <span class="keyword">super</span> <span class="number">45</span>

sam = <span class="keyword">new</span> Snake <span class="string">"Sammy the Python"</span>
tom = <span class="keyword">new</span> Horse <span class="string">"Tommy the Palomino"</span>

sam.move()
tom.move()
</code></pre><pre><code><span class="keyword">var</span> Animal, Horse, Snake, sam, tom,
  extend = <span class="function"><span class="keyword">function</span>(<span class="params">child, parent</span>) </span>{ <span class="keyword">for</span> (<span class="keyword">var</span> key <span class="keyword">in</span> parent) { <span class="keyword">if</span> (hasProp.call(parent, key)) child[key] = parent[key]; } <span class="function"><span class="keyword">function</span> <span class="title">ctor</span>(<span class="params"></span>) </span>{ <span class="keyword">this</span>.constructor = child; } ctor.prototype = parent.prototype; child.prototype = <span class="keyword">new</span> ctor(); child.__super__ = parent.prototype; <span class="keyword">return</span> child; },
  hasProp = {}.hasOwnProperty;

Animal = (<span class="function"><span class="keyword">function</span>(<span class="params"></span>) </span>{
  <span class="function"><span class="keyword">function</span> <span class="title">Animal</span>(<span class="params">name</span>) </span>{
    <span class="keyword">this</span>.name = name;
  }

  Animal.prototype.move = <span class="function"><span class="keyword">function</span>(<span class="params">meters</span>) </span>{
    <span class="keyword">return</span> alert(<span class="keyword">this</span>.name + (<span class="string">" moved "</span> + meters + <span class="string">"m."</span>));
  };

  <span class="keyword">return</span> Animal;

})();

Snake = (<span class="function"><span class="keyword">function</span>(<span class="params">superClass</span>) </span>{
  extend(Snake, superClass);

  <span class="function"><span class="keyword">function</span> <span class="title">Snake</span>(<span class="params"></span>) </span>{
    <span class="keyword">return</span> Snake.__super__.constructor.apply(<span class="keyword">this</span>, <span class="built_in">arguments</span>);
  }

  Snake.prototype.move = <span class="function"><span class="keyword">function</span>(<span class="params"></span>) </span>{
    alert(<span class="string">"Slithering..."</span>);
    <span class="keyword">return</span> Snake.__super__.move.call(<span class="keyword">this</span>, <span class="number">5</span>);
  };

  <span class="keyword">return</span> Snake;

})(Animal);

Horse = (<span class="function"><span class="keyword">function</span>(<span class="params">superClass</span>) </span>{
  extend(Horse, superClass);

  <span class="function"><span class="keyword">function</span> <span class="title">Horse</span>(<span class="params"></span>) </span>{
    <span class="keyword">return</span> Horse.__super__.constructor.apply(<span class="keyword">this</span>, <span class="built_in">arguments</span>);
  }

  Horse.prototype.move = <span class="function"><span class="keyword">function</span>(<span class="params"></span>) </span>{
    alert(<span class="string">"Galloping..."</span>);
    <span class="keyword">return</span> Horse.__super__.move.call(<span class="keyword">this</span>, <span class="number">45</span>);
  };

  <span class="keyword">return</span> Horse;

})(Animal);

sam = <span class="keyword">new</span> Snake(<span class="string">"Sammy the Python"</span>);

tom = <span class="keyword">new</span> Horse(<span class="string">"Tommy the Palomino"</span>);

sam.move();

tom.move();
</code></pre><script>window.example1 = "class Animal\n  constructor: (@name) ->\n\n  move: (meters) ->\n    alert @name + \" moved #{meters}m.\"\n\nclass Snake extends Animal\n  move: ->\n    alert \"Slithering...\"\n    super 5\n\nclass Horse extends Animal\n  move: ->\n    alert \"Galloping...\"\n    super 45\n\nsam = new Snake \"Sammy the Python\"\ntom = new Horse \"Tommy the Palomino\"\n\nsam.move()\ntom.move()\n"</script><div class='minibutton load' onclick='javascript: loadConsole(example1);'>load</div><div class="minibutton ok" onclick="javascript: var Animal, Horse, Snake, sam, tom,
  extend = function(child, parent) { for (var key in parent) { if (hasProp.call(parent, key)) child[key] = parent[key]; } function ctor() { this.constructor = child; } ctor.prototype = parent.prototype; child.prototype = new ctor(); child.__super__ = parent.prototype; return child; },
  hasProp = {}.hasOwnProperty;

Animal = (function() {
  function Animal(name) {
    this.name = name;
  }

  Animal.prototype.move = function(meters) {
    return alert(this.name + (&quot; moved &quot; + meters + &quot;m.&quot;));
  };

  return Animal;

})();

Snake = (function(superClass) {
  extend(Snake, superClass);

  function Snake() {
    return Snake.__super__.constructor.apply(this, arguments);
  }

  Snake.prototype.move = function() {
    alert(&quot;Slithering...&quot;);
    return Snake.__super__.move.call(this, 5);
  };

  return Snake;

})(Animal);

Horse = (function(superClass) {
  extend(Horse, superClass);

  function Horse() {
    return Horse.__super__.constructor.apply(this, arguments);
  }

  Horse.prototype.move = function() {
    alert(&quot;Galloping...&quot;);
    return Horse.__super__.move.call(this, 45);
  };

  return Horse;

})(Animal);

sam = new Snake(&quot;Sammy the Python&quot;);

tom = new Horse(&quot;Tommy the Palomino&quot;);

sam.move();

tom.move();
;">run</div><br class='clear' /></div><p>If structuring your prototypes classically isn’t your cup of tea, CoffeeScript provides a couple of lower-level conveniences. The <code>extends</code> operator helps with proper prototype setup, and can be used to create an inheritance chain between any pair of constructor functions; <code>::</code> gives you quick access to an object’s prototype; and <code>super()</code> is converted into a call against the immediate ancestor’s method of the same name.</p>
<div class='code'><pre><code>String::dasherize = <span class="function">-&gt;</span>
  <span class="keyword">this</span>.replace <span class="regexp">/_/g</span>, <span class="string">"-"</span>
</code></pre><pre><code><span class="built_in">String</span>.prototype.dasherize = <span class="function"><span class="keyword">function</span>(<span class="params"></span>) </span>{
  <span class="keyword">return</span> <span class="keyword">this</span>.replace(<span class="regexp">/_/g</span>, <span class="string">"-"</span>);
};
</code></pre><script>window.example2 = "String::dasherize = ->\n  this.replace /_/g, \"-\"\n"</script><div class='minibutton load' onclick='javascript: loadConsole(example2);'>load</div><div class="minibutton ok" onclick="javascript: String.prototype.dasherize = function() {
  return this.replace(/_/g, &quot;-&quot;);
};
;alert(&quot;one_two&quot;.dasherize());">run: "one_two".dasherize()</div><br class='clear' /></div><p>Finally, class definitions are blocks of executable code, which make for interesting metaprogramming possibilities. Because in the context of a class definition, <code>this</code> is the class object itself (the constructor function), you can assign static properties by using
<code>@property: value</code>, and call functions defined in parent classes: <code>@attr &#39;title&#39;, type: &#39;text&#39;</code></p>

    <span class="bookmark" id="destructuring"></span>
      <h2>Destructuring Assignment</h2><p>Just like JavaScript (since ES2015), CoffeeScript has destructuring assignment syntax. When you assign an array or object literal to a value, CoffeeScript breaks up and matches both sides against each other, assigning the values on the right to the variables on the left. In the simplest case, it can be used for parallel assignment:</p>
<div class='code'><pre><code>theBait   = <span class="number">1000</span>
theSwitch = <span class="number">0</span>

[theBait, theSwitch] = [theSwitch, theBait]
</code></pre><pre><code><span class="keyword">var</span> ref, theBait, theSwitch;

theBait = <span class="number">1000</span>;

theSwitch = <span class="number">0</span>;

ref = [theSwitch, theBait], theBait = ref[<span class="number">0</span>], theSwitch = ref[<span class="number">1</span>];
</code></pre><script>window.example1 = "theBait   = 1000\ntheSwitch = 0\n\n[theBait, theSwitch] = [theSwitch, theBait]\n"</script><div class='minibutton load' onclick='javascript: loadConsole(example1);'>load</div><div class="minibutton ok" onclick="javascript: var ref, theBait, theSwitch;

theBait = 1000;

theSwitch = 0;

ref = [theSwitch, theBait], theBait = ref[0], theSwitch = ref[1];
;alert(theBait);">run: theBait</div><br class='clear' /></div><p>But it’s also helpful for dealing with functions that return multiple values.</p>
<div class='code'><pre><code><span class="function"><span class="title">weatherReport</span> = <span class="params">(location)</span> -&gt;</span>
  <span class="comment"># Make an Ajax request to fetch the weather...</span>
  [location, <span class="number">72</span>, <span class="string">"Mostly Sunny"</span>]

[city, temp, forecast] = weatherReport <span class="string">"Berkeley, CA"</span>
</code></pre><pre><code><span class="keyword">var</span> city, forecast, ref, temp, weatherReport;

weatherReport = <span class="function"><span class="keyword">function</span>(<span class="params">location</span>) </span>{
  <span class="keyword">return</span> [location, <span class="number">72</span>, <span class="string">"Mostly Sunny"</span>];
};

ref = weatherReport(<span class="string">"Berkeley, CA"</span>), city = ref[<span class="number">0</span>], temp = ref[<span class="number">1</span>], forecast = ref[<span class="number">2</span>];
</code></pre><script>window.example2 = "weatherReport = (location) ->\n  # Make an Ajax request to fetch the weather...\n  [location, 72, \"Mostly Sunny\"]\n\n[city, temp, forecast] = weatherReport \"Berkeley, CA\"\n"</script><div class='minibutton load' onclick='javascript: loadConsole(example2);'>load</div><div class="minibutton ok" onclick="javascript: var city, forecast, ref, temp, weatherReport;

weatherReport = function(location) {
  return [location, 72, &quot;Mostly Sunny&quot;];
};

ref = weatherReport(&quot;Berkeley, CA&quot;), city = ref[0], temp = ref[1], forecast = ref[2];
;alert(forecast);">run: forecast</div><br class='clear' /></div><p>Destructuring assignment can be used with any depth of array and object nesting, to help pull out deeply nested properties.</p>
<div class='code'><pre><code>futurists =
  sculptor: <span class="string">"Umberto Boccioni"</span>
  painter:  <span class="string">"Vladimir Burliuk"</span>
  poet:
    name:   <span class="string">"F.T. Marinetti"</span>
    address: [
      <span class="string">"Via Roma 42R"</span>
      <span class="string">"Bellagio, Italy 22021"</span>
    ]

{poet: {name, address: [street, city]}} = futurists
</code></pre><pre><code><span class="keyword">var</span> city, futurists, name, ref, ref1, street;

futurists = {
  <span class="attr">sculptor</span>: <span class="string">"Umberto Boccioni"</span>,
  <span class="attr">painter</span>: <span class="string">"Vladimir Burliuk"</span>,
  <span class="attr">poet</span>: {
    <span class="attr">name</span>: <span class="string">"F.T. Marinetti"</span>,
    <span class="attr">address</span>: [<span class="string">"Via Roma 42R"</span>, <span class="string">"Bellagio, Italy 22021"</span>]
  }
};

ref = futurists.poet, name = ref.name, (ref1 = ref.address, street = ref1[<span class="number">0</span>], city = ref1[<span class="number">1</span>]);
</code></pre><script>window.example3 = "futurists =\n  sculptor: \"Umberto Boccioni\"\n  painter:  \"Vladimir Burliuk\"\n  poet:\n    name:   \"F.T. Marinetti\"\n    address: [\n      \"Via Roma 42R\"\n      \"Bellagio, Italy 22021\"\n    ]\n\n{poet: {name, address: [street, city]}} = futurists\n"</script><div class='minibutton load' onclick='javascript: loadConsole(example3);'>load</div><div class="minibutton ok" onclick="javascript: var city, futurists, name, ref, ref1, street;

futurists = {
  sculptor: &quot;Umberto Boccioni&quot;,
  painter: &quot;Vladimir Burliuk&quot;,
  poet: {
    name: &quot;F.T. Marinetti&quot;,
    address: [&quot;Via Roma 42R&quot;, &quot;Bellagio, Italy 22021&quot;]
  }
};

ref = futurists.poet, name = ref.name, (ref1 = ref.address, street = ref1[0], city = ref1[1]);
;alert(name + &quot;-&quot; + street);">run: name + "-" + street</div><br class='clear' /></div><p>Destructuring assignment can even be combined with splats.</p>
<div class='code'><pre><code>tag = <span class="string">"&lt;impossible&gt;"</span>

[open, contents..., close] = tag.split(<span class="string">""</span>)
</code></pre><pre><code><span class="keyword">var</span> close, contents, i, open, ref, tag,
  slice = [].slice;

tag = <span class="string">"&lt;impossible&gt;"</span>;

ref = tag.split(<span class="string">""</span>), open = ref[<span class="number">0</span>], contents = <span class="number">3</span> &lt;= ref.length ? slice.call(ref, <span class="number">1</span>, i = ref.length - <span class="number">1</span>) : (i = <span class="number">1</span>, []), close = ref[i++];
</code></pre><script>window.example4 = "tag = \"<impossible>\"\n\n[open, contents..., close] = tag.split(\"\")\n"</script><div class='minibutton load' onclick='javascript: loadConsole(example4);'>load</div><div class="minibutton ok" onclick="javascript: var close, contents, i, open, ref, tag,
  slice = [].slice;

tag = &quot;<impossible>&quot;;

ref = tag.split(&quot;&quot;), open = ref[0], contents = 3 <= ref.length ? slice.call(ref, 1, i = ref.length - 1) : (i = 1, []), close = ref[i++];
;alert(contents.join(&quot;&quot;));">run: contents.join("")</div><br class='clear' /></div><p>Expansion can be used to retrieve elements from the end of an array without having to assign the rest of its values. It works in function parameter lists as well.</p>
<div class='code'><pre><code>text = <span class="string">"Every literary critic believes he will
        outwit history and have the last word"</span>

[first, ..., last] = text.split <span class="string">" "</span>
</code></pre><pre><code><span class="keyword">var</span> first, last, ref, text;

text = <span class="string">"Every literary critic believes he will outwit history and have the last word"</span>;

ref = text.split(<span class="string">" "</span>), first = ref[<span class="number">0</span>], last = ref[ref.length - <span class="number">1</span>];
</code></pre><script>window.example5 = "text = \"Every literary critic believes he will\n        outwit history and have the last word\"\n\n[first, ..., last] = text.split \" \"\n"</script><div class='minibutton load' onclick='javascript: loadConsole(example5);'>load</div><div class="minibutton ok" onclick="javascript: var first, last, ref, text;

text = &quot;Every literary critic believes he will outwit history and have the last word&quot;;

ref = text.split(&quot; &quot;), first = ref[0], last = ref[ref.length - 1];
;alert(first + &quot; &quot; + last);">run: first + " " + last</div><br class='clear' /></div><p>Destructuring assignment is also useful when combined with class constructors to assign properties to your instance from an options object passed to the constructor.</p>
<div class='code'><pre><code><span class="class"><span class="keyword">class</span> <span class="title">Person</span></span>
  constructor: <span class="function"><span class="params">(options)</span> -&gt;</span>
    {@name, @age, @height = <span class="string">'average'</span>} = options

tim = <span class="keyword">new</span> Person name: <span class="string">'Tim'</span>, age: <span class="number">4</span>
</code></pre><pre><code><span class="keyword">var</span> Person, tim;

Person = (<span class="function"><span class="keyword">function</span>(<span class="params"></span>) </span>{
  <span class="function"><span class="keyword">function</span> <span class="title">Person</span>(<span class="params">options</span>) </span>{
    <span class="keyword">var</span> ref;
    <span class="keyword">this</span>.name = options.name, <span class="keyword">this</span>.age = options.age, <span class="keyword">this</span>.height = (ref = options.height) != <span class="literal">null</span> ? ref : <span class="string">'average'</span>;
  }

  <span class="keyword">return</span> Person;

})();

tim = <span class="keyword">new</span> Person({
  <span class="attr">name</span>: <span class="string">'Tim'</span>,
  <span class="attr">age</span>: <span class="number">4</span>
});
</code></pre><script>window.example6 = "class Person\n  constructor: (options) ->\n    {@name, @age, @height = 'average'} = options\n\ntim = new Person name: 'Tim', age: 4\n"</script><div class='minibutton load' onclick='javascript: loadConsole(example6);'>load</div><div class="minibutton ok" onclick="javascript: var Person, tim;

Person = (function() {
  function Person(options) {
    var ref;
    this.name = options.name, this.age = options.age, this.height = (ref = options.height) != null ? ref : 'average';
  }

  return Person;

})();

tim = new Person({
  name: 'Tim',
  age: 4
});
;alert(tim.age + &quot; &quot; + tim.height);">run: tim.age + " " + tim.height</div><br class='clear' /></div><p>The above example also demonstrates that if properties are missing in the destructured object or array, you can, just like in JavaScript, provide defaults. The difference with JavaScript is that CoffeeScript, as always, treats both null and undefined the same.</p>

    <span class="bookmark" id="fat-arrow"></span>
      <h2>Bound Functions, Generator Functions</h2><p>In JavaScript, the <code>this</code> keyword is dynamically scoped to mean the object that the current function is attached to. If you pass a function as a callback or attach it to a different object, the original value of <code>this</code> will be lost. If you’re not familiar with this behavior, <a href="http://64.13.255.16/articles/scope_in_javascript/">this Digital Web article</a> gives a good overview of the quirks.</p>
<p>The fat arrow <code>=&gt;</code> can be used to both define a function, and to bind it to the current value of <code>this</code>, right on the spot. This is helpful when using callback-based libraries like Prototype or jQuery, for creating iterator functions to pass to <code>each</code>, or event-handler functions to use with <code>on</code>. Functions created with the fat arrow are able to access properties of the <code>this</code> where they’re defined.</p>
<div class='code'><pre><code><span class="function"><span class="title">Account</span> = <span class="params">(customer, cart)</span> -&gt;</span>
  @customer = customer
  @cart = cart

  $(<span class="string">'.shopping_cart'</span>).<span class="literal">on</span> <span class="string">'click'</span>, <span class="function"><span class="params">(event)</span> =&gt;</span>
    @customer.purchase @cart
</code></pre><pre><code><span class="keyword">var</span> Account;

Account = <span class="function"><span class="keyword">function</span>(<span class="params">customer, cart</span>) </span>{
  <span class="keyword">this</span>.customer = customer;
  <span class="keyword">this</span>.cart = cart;
  <span class="keyword">return</span> $(<span class="string">'.shopping_cart'</span>).on(<span class="string">'click'</span>, (<span class="function"><span class="keyword">function</span>(<span class="params">_this</span>) </span>{
    <span class="keyword">return</span> <span class="function"><span class="keyword">function</span>(<span class="params">event</span>) </span>{
      <span class="keyword">return</span> _this.customer.purchase(_this.cart);
    };
  })(<span class="keyword">this</span>));
};
</code></pre><script>window.example1 = "Account = (customer, cart) ->\n  @customer = customer\n  @cart = cart\n\n  $('.shopping_cart').on 'click', (event) =>\n    @customer.purchase @cart\n"</script><div class='minibutton load' onclick='javascript: loadConsole(example1);'>load</div><br class='clear' /></div><p>If we had used <code>-&gt;</code> in the callback above, <code>@customer</code> would have referred to the undefined “customer” property of the DOM element, and trying to call <code>purchase()</code> on it would have raised an exception.</p>
<p>When used in a class definition, methods declared with the fat arrow will be automatically bound to each instance of the class when the instance is constructed.</p>
<p>CoffeeScript functions also support <a href="https://developer.mozilla.org/en-US/docs/Web/JavaScript/Reference/Statements/function*">ES2015 generator functions</a> through the <code>yield</code> keyword. There’s no <code>function*(){}</code> nonsense — a generator in CoffeeScript is simply a function that yields.</p>
<div class='code'><pre><code><span class="function"><span class="title">perfectSquares</span> = -&gt;</span>
  num = <span class="number">0</span>
  <span class="keyword">loop</span>
    num += <span class="number">1</span>
    <span class="keyword">yield</span> num * num
  <span class="keyword">return</span>

<span class="built_in">window</span>.ps <span class="keyword">or</span>= perfectSquares()
</code></pre><pre><code><span class="keyword">var</span> perfectSquares;

perfectSquares = <span class="function"><span class="keyword">function</span>*(<span class="params"></span>) </span>{
  <span class="keyword">var</span> num;
  num = <span class="number">0</span>;
  <span class="keyword">while</span> (<span class="literal">true</span>) {
    num += <span class="number">1</span>;
    <span class="keyword">yield</span> num * num;
  }
};

<span class="built_in">window</span>.ps || (<span class="built_in">window</span>.ps = perfectSquares());
</code></pre><script>window.example2 = "perfectSquares = ->\n  num = 0\n  loop\n    num += 1\n    yield num * num\n  return\n\nwindow.ps or= perfectSquares()\n"</script><div class='minibutton load' onclick='javascript: loadConsole(example2);'>load</div><div class="minibutton ok" onclick="javascript: var perfectSquares;

perfectSquares = function*() {
  var num;
  num = 0;
  while (true) {
    num += 1;
    yield num * num;
  }
};

window.ps || (window.ps = perfectSquares());
;alert(ps.next().value);">run: ps.next().value</div><br class='clear' /></div><p><code>yield*</code> is called <code>yield from</code>, and <code>yield return</code> may be used if you need to force a generator that doesn’t yield.</p>
<p>You can iterate over a generator function using <code>for…from</code>.</p>
<div class='code'><pre><code><span class="function"><span class="title">fibonacci</span> = -&gt;</span>
  [previous, current] = [<span class="number">1</span>, <span class="number">1</span>]
  <span class="keyword">loop</span>
    [previous, current] = [current, previous + current]
    <span class="keyword">yield</span> current
  <span class="keyword">return</span>
<span class="function">
<span class="title">getFibonacciNumbers</span> = <span class="params">(length)</span> -&gt;</span>
  results = [<span class="number">1</span>]
  <span class="keyword">for</span> n <span class="keyword">from</span> fibonacci()
    results.push n
    <span class="keyword">break</span> <span class="keyword">if</span> results.length <span class="keyword">is</span> length
  results
</code></pre><pre><code><span class="keyword">var</span> fibonacci, getFibonacciNumbers;

fibonacci = <span class="function"><span class="keyword">function</span>*(<span class="params"></span>) </span>{
  <span class="keyword">var</span> current, previous, ref, ref1;
  ref = [<span class="number">1</span>, <span class="number">1</span>], previous = ref[<span class="number">0</span>], current = ref[<span class="number">1</span>];
  <span class="keyword">while</span> (<span class="literal">true</span>) {
    ref1 = [current, previous + current], previous = ref1[<span class="number">0</span>], current = ref1[<span class="number">1</span>];
    <span class="keyword">yield</span> current;
  }
};

getFibonacciNumbers = <span class="function"><span class="keyword">function</span>(<span class="params">length</span>) </span>{
  <span class="keyword">var</span> n, ref, results;
  results = [<span class="number">1</span>];
  ref = fibonacci();
  <span class="keyword">for</span> (n <span class="keyword">of</span> ref) {
    results.push(n);
    <span class="keyword">if</span> (results.length === length) {
      <span class="keyword">break</span>;
    }
  }
  <span class="keyword">return</span> results;
};
</code></pre><script>window.example3 = "fibonacci = ->\n  [previous, current] = [1, 1]\n  loop\n    [previous, current] = [current, previous + current]\n    yield current\n  return\n\ngetFibonacciNumbers = (length) ->\n  results = [1]\n  for n from fibonacci()\n    results.push n\n    break if results.length is length\n  results\n"</script><div class='minibutton load' onclick='javascript: loadConsole(example3);'>load</div><div class="minibutton ok" onclick="javascript: var fibonacci, getFibonacciNumbers;

fibonacci = function*() {
  var current, previous, ref, ref1;
  ref = [1, 1], previous = ref[0], current = ref[1];
  while (true) {
    ref1 = [current, previous + current], previous = ref1[0], current = ref1[1];
    yield current;
  }
};

getFibonacciNumbers = function(length) {
  var n, ref, results;
  results = [1];
  ref = fibonacci();
  for (n of ref) {
    results.push(n);
    if (results.length === length) {
      break;
    }
  }
  return results;
};
;alert(getFibonacciNumbers(10));">run: getFibonacciNumbers(10)</div><br class='clear' /></div>
    <span class="bookmark" id="embedded"></span>
      <h2>Embedded JavaScript</h2><p>Hopefully, you’ll never need to use it, but if you ever need to intersperse snippets of JavaScript within your CoffeeScript, you can use backticks to pass it straight through.</p>
<div class='code'><pre><code>hi = `<span class="javascript"><span class="function"><span class="keyword">function</span>(<span class="params"></span>) </span>{
  <span class="keyword">return</span> [<span class="built_in">document</span>.title, <span class="string">"Hello JavaScript"</span>].join(<span class="string">": "</span>);
}</span>`
</code></pre><pre><code><span class="keyword">var</span> hi;

hi = <span class="function"><span class="keyword">function</span>(<span class="params"></span>) </span>{
  <span class="keyword">return</span> [<span class="built_in">document</span>.title, <span class="string">"Hello JavaScript"</span>].join(<span class="string">": "</span>);
};
</code></pre><script>window.example1 = "hi = `function() {\n  return [document.title, \"Hello JavaScript\"].join(\": \");\n}`\n"</script><div class='minibutton load' onclick='javascript: loadConsole(example1);'>load</div><div class="minibutton ok" onclick="javascript: var hi;

hi = function() {
  return [document.title, &quot;Hello JavaScript&quot;].join(&quot;: &quot;);
};
;alert(hi());">run: hi()</div><br class='clear' /></div><p>Escape backticks with backslashes: <code>\`​</code> becomes <code>`​</code>.</p>
<p>Escape backslashes before backticks with more backslashes: <code>\\\`​</code> becomes <code>\`​</code>.</p>
<div class='code'><pre><code>markdown = `<span class="javascript"><span class="function"><span class="keyword">function</span> (<span class="params"></span>) </span>{
  <span class="keyword">return</span> \</span>`In Markdown, write code like \\\`<span class="javascript"><span class="keyword">this</span>\\\</span>`\`<span class="javascript">;
}</span>`
</code></pre><pre><code><span class="keyword">var</span> markdown;

markdown = <span class="function"><span class="keyword">function</span> (<span class="params"></span>) </span>{
  <span class="keyword">return</span> <span class="string">`In Markdown, write code like \`this\``</span>;
};
</code></pre><script>window.example2 = "markdown = `function () {\n  return \\`In Markdown, write code like \\\\\\`this\\\\\\`\\`;\n}`\n"</script><div class='minibutton load' onclick='javascript: loadConsole(example2);'>load</div><div class="minibutton ok" onclick="javascript: var markdown;

markdown = function () {
  return `In Markdown, write code like \`this\``;
};
;alert(markdown());">run: markdown()</div><br class='clear' /></div><p>You can also embed blocks of JavaScript using triple backticks. That’s easier than escaping backticks, if you need them inside your JavaScript block.</p>
<div class='code'><pre><code>```<span class="javascript">
<span class="function"><span class="keyword">function</span> <span class="title">time</span>(<span class="params"></span>) </span>{
  <span class="keyword">return</span> <span class="string">`The time is <span class="subst">${<span class="keyword">new</span> <span class="built_in">Date</span>().toLocaleTimeString()}</span>`</span>;
}
</span>```
</code></pre><pre><code>
<span class="function"><span class="keyword">function</span> <span class="title">time</span>(<span class="params"></span>) </span>{
  <span class="keyword">return</span> <span class="string">`The time is <span class="subst">${<span class="keyword">new</span> <span class="built_in">Date</span>().toLocaleTimeString()}</span>`</span>;
}
;

</code></pre><script>window.example3 = "```\nfunction time() {\n  return `The time is ${new Date().toLocaleTimeString()}`;\n}\n```\n"</script><div class='minibutton load' onclick='javascript: loadConsole(example3);'>load</div><div class="minibutton ok" onclick="javascript: 
function time() {
  return `The time is ${new Date().toLocaleTimeString()}`;
}
;

;alert(time());">run: time()</div><br class='clear' /></div>
    <span class="bookmark" id="switch"></span>
      <h2>Switch/When/Else</h2><p><strong>Switch</strong> statements in JavaScript are a bit awkward. You need to remember to <strong>break</strong> at the end of every <strong>case</strong> statement to avoid accidentally falling through to the default case. CoffeeScript prevents accidental fall-through, and can convert the <code>switch</code> into a returnable, assignable expression. The format is: <code>switch</code> condition, <code>when</code> clauses, <code>else</code> the default case.</p>
<p>As in Ruby, <strong>switch</strong> statements in CoffeeScript can take multiple values for each <strong>when</strong> clause. If any of the values match, the clause runs.</p>
<div class='code'><pre><code><span class="keyword">switch</span> day
  <span class="keyword">when</span> <span class="string">"Mon"</span> <span class="keyword">then</span> go work
  <span class="keyword">when</span> <span class="string">"Tue"</span> <span class="keyword">then</span> go relax
  <span class="keyword">when</span> <span class="string">"Thu"</span> <span class="keyword">then</span> go iceFishing
  <span class="keyword">when</span> <span class="string">"Fri"</span>, <span class="string">"Sat"</span>
    <span class="keyword">if</span> day <span class="keyword">is</span> bingoDay
      go bingo
      go dancing
  <span class="keyword">when</span> <span class="string">"Sun"</span> <span class="keyword">then</span> go church
  <span class="keyword">else</span> go work
</code></pre><pre><code><span class="keyword">switch</span> (day) {
  <span class="keyword">case</span> <span class="string">"Mon"</span>:
    go(work);
    <span class="keyword">break</span>;
  <span class="keyword">case</span> <span class="string">"Tue"</span>:
    go(relax);
    <span class="keyword">break</span>;
  <span class="keyword">case</span> <span class="string">"Thu"</span>:
    go(iceFishing);
    <span class="keyword">break</span>;
  <span class="keyword">case</span> <span class="string">"Fri"</span>:
  <span class="keyword">case</span> <span class="string">"Sat"</span>:
    <span class="keyword">if</span> (day === bingoDay) {
      go(bingo);
      go(dancing);
    }
    <span class="keyword">break</span>;
  <span class="keyword">case</span> <span class="string">"Sun"</span>:
    go(church);
    <span class="keyword">break</span>;
  <span class="keyword">default</span>:
    go(work);
}
</code></pre><script>window.example1 = "switch day\n  when \"Mon\" then go work\n  when \"Tue\" then go relax\n  when \"Thu\" then go iceFishing\n  when \"Fri\", \"Sat\"\n    if day is bingoDay\n      go bingo\n      go dancing\n  when \"Sun\" then go church\n  else go work\n"</script><div class='minibutton load' onclick='javascript: loadConsole(example1);'>load</div><br class='clear' /></div><p>Switch statements can also be used without a control expression, turning them in to a cleaner alternative to if/else chains.</p>
<div class='code'><pre><code>score = <span class="number">76</span>
grade = <span class="keyword">switch</span>
  <span class="keyword">when</span> score &lt; <span class="number">60</span> <span class="keyword">then</span> <span class="string">'F'</span>
  <span class="keyword">when</span> score &lt; <span class="number">70</span> <span class="keyword">then</span> <span class="string">'D'</span>
  <span class="keyword">when</span> score &lt; <span class="number">80</span> <span class="keyword">then</span> <span class="string">'C'</span>
  <span class="keyword">when</span> score &lt; <span class="number">90</span> <span class="keyword">then</span> <span class="string">'B'</span>
  <span class="keyword">else</span> <span class="string">'A'</span>
<span class="comment"># grade == 'C'</span>
</code></pre><pre><code><span class="keyword">var</span> grade, score;

score = <span class="number">76</span>;

grade = (<span class="function"><span class="keyword">function</span>(<span class="params"></span>) </span>{
  <span class="keyword">switch</span> (<span class="literal">false</span>) {
    <span class="keyword">case</span> !(score &lt; <span class="number">60</span>):
      <span class="keyword">return</span> <span class="string">'F'</span>;
    <span class="keyword">case</span> !(score &lt; <span class="number">70</span>):
      <span class="keyword">return</span> <span class="string">'D'</span>;
    <span class="keyword">case</span> !(score &lt; <span class="number">80</span>):
      <span class="keyword">return</span> <span class="string">'C'</span>;
    <span class="keyword">case</span> !(score &lt; <span class="number">90</span>):
      <span class="keyword">return</span> <span class="string">'B'</span>;
    <span class="keyword">default</span>:
      <span class="keyword">return</span> <span class="string">'A'</span>;
  }
})();
</code></pre><script>window.example2 = "score = 76\ngrade = switch\n  when score < 60 then 'F'\n  when score < 70 then 'D'\n  when score < 80 then 'C'\n  when score < 90 then 'B'\n  else 'A'\n# grade == 'C'\n"</script><div class='minibutton load' onclick='javascript: loadConsole(example2);'>load</div><br class='clear' /></div>
    <span class="bookmark" id="try"></span>
      <h2>Try/Catch/Finally</h2><p>Try-expressions have the same semantics as try-statements in JavaScript, though in CoffeeScript, you may omit <em>both</em> the catch and finally parts. The catch part may also omit the error parameter if it is not needed.</p>
<div class='code'><pre><code><span class="keyword">try</span>
  allHellBreaksLoose()
  catsAndDogsLivingTogether()
<span class="keyword">catch</span> error
  <span class="built_in">print</span> error
<span class="keyword">finally</span>
  cleanUp()
</code></pre><pre><code><span class="keyword">var</span> error;

<span class="keyword">try</span> {
  allHellBreaksLoose();
  catsAndDogsLivingTogether();
} <span class="keyword">catch</span> (error1) {
  error = error1;
  print(error);
} <span class="keyword">finally</span> {
  cleanUp();
}
</code></pre><script>window.example1 = "try\n  allHellBreaksLoose()\n  catsAndDogsLivingTogether()\ncatch error\n  print error\nfinally\n  cleanUp()\n"</script><div class='minibutton load' onclick='javascript: loadConsole(example1);'>load</div><br class='clear' /></div>
    <span class="bookmark" id="comparisons"></span>
      <h2>Chained Comparisons</h2><p>CoffeeScript borrows <a href="http://docs.python.org/reference/expressions.html#notin">chained comparisons</a> from Python — making it easy to test if a value falls within a certain range.</p>
<div class='code'><pre><code>cholesterol = <span class="number">127</span>

healthy = <span class="number">200</span> &gt; cholesterol &gt; <span class="number">60</span>
</code></pre><pre><code><span class="keyword">var</span> cholesterol, healthy;

cholesterol = <span class="number">127</span>;

healthy = (<span class="number">200</span> &gt; cholesterol &amp;&amp; cholesterol &gt; <span class="number">60</span>);
</code></pre><script>window.example1 = "cholesterol = 127\n\nhealthy = 200 > cholesterol > 60\n"</script><div class='minibutton load' onclick='javascript: loadConsole(example1);'>load</div><div class="minibutton ok" onclick="javascript: var cholesterol, healthy;

cholesterol = 127;

healthy = (200 > cholesterol && cholesterol > 60);
;alert(healthy);">run: healthy</div><br class='clear' /></div>
    <span class="bookmark" id="strings"></span>
      <h2>String Interpolation, Block Strings, and Block Comments</h2><p>Ruby-style string interpolation is included in CoffeeScript. Double-quoted strings allow for interpolated values, using <code>#{ … }</code>, and single-quoted strings are literal. You may even use interpolation in object keys.</p>
<div class='code'><pre><code>author = <span class="string">"Wittgenstein"</span>
quote  = <span class="string">"A picture is a fact. -- <span class="subst">#{ author }</span>"</span>

sentence = <span class="string">"<span class="subst">#{ <span class="number">22</span> / <span class="number">7</span> }</span> is a decent approximation of π"</span>
</code></pre><pre><code><span class="keyword">var</span> author, quote, sentence;

author = <span class="string">"Wittgenstein"</span>;

quote = <span class="string">"A picture is a fact. -- "</span> + author;

sentence = (<span class="number">22</span> / <span class="number">7</span>) + <span class="string">" is a decent approximation of π"</span>;
</code></pre><script>window.example1 = "author = \"Wittgenstein\"\nquote  = \"A picture is a fact. -- #{ author }\"\n\nsentence = \"#{ 22 / 7 } is a decent approximation of π\"\n"</script><div class='minibutton load' onclick='javascript: loadConsole(example1);'>load</div><div class="minibutton ok" onclick="javascript: var author, quote, sentence;

author = &quot;Wittgenstein&quot;;

quote = &quot;A picture is a fact. -- &quot; + author;

sentence = (22 / 7) + &quot; is a decent approximation of π&quot;;
;alert(sentence);">run: sentence</div><br class='clear' /></div><p>Multiline strings are allowed in CoffeeScript. Lines are joined by a single space unless they end with a backslash. Indentation is ignored.</p>
<div class='code'><pre><code>mobyDick = <span class="string">"Call me Ishmael. Some years ago --
  never mind how long precisely -- having little
  or no money in my purse, and nothing particular
  to interest me on shore, I thought I would sail
  about a little and see the watery part of the
  world..."</span>
</code></pre><pre><code><span class="keyword">var</span> mobyDick;

mobyDick = <span class="string">"Call me Ishmael. Some years ago -- never mind how long precisely -- having little or no money in my purse, and nothing particular to interest me on shore, I thought I would sail about a little and see the watery part of the world..."</span>;
</code></pre><script>window.example2 = "mobyDick = \"Call me Ishmael. Some years ago --\n  never mind how long precisely -- having little\n  or no money in my purse, and nothing particular\n  to interest me on shore, I thought I would sail\n  about a little and see the watery part of the\n  world...\"\n"</script><div class='minibutton load' onclick='javascript: loadConsole(example2);'>load</div><div class="minibutton ok" onclick="javascript: var mobyDick;

mobyDick = &quot;Call me Ishmael. Some years ago -- never mind how long precisely -- having little or no money in my purse, and nothing particular to interest me on shore, I thought I would sail about a little and see the watery part of the world...&quot;;
;alert(mobyDick);">run: mobyDick</div><br class='clear' /></div><p>Block strings can be used to hold formatted or indentation-sensitive text (or, if you just don’t feel like escaping quotes and apostrophes). The indentation level that begins the block is maintained throughout, so you can keep it all aligned with the body of your code.</p>
<div class='code'><pre><code>html = <span class="string">"""
       &lt;strong&gt;
         cup of coffeescript
       &lt;/strong&gt;
       """</span>
</code></pre><pre><code><span class="keyword">var</span> html;

html = <span class="string">"&lt;strong&gt;\n  cup of coffeescript\n&lt;/strong&gt;"</span>;
</code></pre><script>window.example3 = "html = \"\"\"\n       <strong>\n         cup of coffeescript\n       </strong>\n       \"\"\"\n"</script><div class='minibutton load' onclick='javascript: loadConsole(example3);'>load</div><div class="minibutton ok" onclick="javascript: var html;

html = &quot;<strong>\n  cup of coffeescript\n</strong>&quot;;
;alert(html);">run: html</div><br class='clear' /></div><p>Double-quoted block strings, like other double-quoted strings, allow interpolation.</p>
<p>Sometimes you’d like to pass a block comment through to the generated JavaScript. For example, when you need to embed a licensing header at the top of a file. Block comments, which mirror the syntax for block strings, are preserved in the generated code.</p>
<div class='code'><pre><code><span class="comment">###
SkinnyMochaHalfCaffScript Compiler v1.0
Released under the MIT License
###</span>
</code></pre><pre><code>
<span class="comment">/*
SkinnyMochaHalfCaffScript Compiler v1.0
Released under the MIT License
 */</span>

</code></pre><script>window.example4 = "###\nSkinnyMochaHalfCaffScript Compiler v1.0\nReleased under the MIT License\n###\n"</script><div class='minibutton load' onclick='javascript: loadConsole(example4);'>load</div><br class='clear' /></div>
    <span class="bookmark" id="tagged-template-literals"></span>
      <h2>Tagged Template Literals</h2><p>CoffeeScript supports <a href="https://developer.mozilla.org/en/docs/Web/JavaScript/Reference/Template_literals#Tagged_template_literals">ES2015 tagged template literals</a>, which enable customized string interpolation. If you immediately prefix a string with a function name (no space between the two), CoffeeScript will output this “function plus string” combination as an ES2015 tagged template literal, which will <a href="https://developer.mozilla.org/en/docs/Web/JavaScript/Reference/Template_literals#Tagged_template_literals">behave accordingly</a>: the function is called, with the parameters being the input text and expression parts that make up the interpolated string. The function can then assemble these parts into an output string, providing custom string interpolation.</p>
<p>Be aware that the CoffeeScript compiler is outputting ES2015 syntax for this feature, so your target JavaScript runtime(s) must support this syntax for your code to work; or you could use tools like <a href="http://babeljs.io/">Babel</a> or <a href="https://github.com/google/traceur-compiler">Traceur Compiler</a> to convert this ES2015 syntax into compatible JavaScript.</p>
<div class='code'><pre><code><span class="function"><span class="title">upperCaseExpr</span> = <span class="params">(textParts, expressions...)</span> -&gt;</span>
  textParts.reduce (text, textPart, i) -&gt;
    text + expressions[i - <span class="number">1</span>].toUpperCase() + textPart
<span class="function">
<span class="title">greet</span> = <span class="params">(name, adjective)</span> -&gt;</span>
  upperCaseExpr<span class="string">"""
               Hi <span class="subst">#{name}</span>. You look <span class="subst">#{adjective}</span>!
               """</span>
</code></pre><pre><code><span class="keyword">var</span> greet, upperCaseExpr,
  slice = [].slice;

upperCaseExpr = <span class="function"><span class="keyword">function</span>(<span class="params"></span>) </span>{
  <span class="keyword">var</span> expressions, textParts;
  textParts = <span class="built_in">arguments</span>[<span class="number">0</span>], expressions = <span class="number">2</span> &lt;= <span class="built_in">arguments</span>.length ? slice.call(<span class="built_in">arguments</span>, <span class="number">1</span>) : [];
  <span class="keyword">return</span> textParts.reduce(<span class="function"><span class="keyword">function</span>(<span class="params">text, textPart, i</span>) </span>{
    <span class="keyword">return</span> text + expressions[i - <span class="number">1</span>].toUpperCase() + textPart;
  });
};

greet = <span class="function"><span class="keyword">function</span>(<span class="params">name, adjective</span>) </span>{
  <span class="keyword">return</span> upperCaseExpr<span class="string">`Hi <span class="subst">${name}</span>. You look <span class="subst">${adjective}</span>!`</span>;
};
</code></pre><script>window.example1 = "upperCaseExpr = (textParts, expressions...) ->\n  textParts.reduce (text, textPart, i) ->\n    text + expressions[i - 1].toUpperCase() + textPart\n\ngreet = (name, adjective) ->\n  upperCaseExpr\"\"\"\n               Hi #{name}. You look #{adjective}!\n               \"\"\"\n"</script><div class='minibutton load' onclick='javascript: loadConsole(example1);'>load</div><div class="minibutton ok" onclick="javascript: var greet, upperCaseExpr,
  slice = [].slice;

upperCaseExpr = function() {
  var expressions, textParts;
  textParts = arguments[0], expressions = 2 <= arguments.length ? slice.call(arguments, 1) : [];
  return textParts.reduce(function(text, textPart, i) {
    return text + expressions[i - 1].toUpperCase() + textPart;
  });
};

greet = function(name, adjective) {
  return upperCaseExpr`Hi ${name}. You look ${adjective}!`;
};
;alert(greet(&quot;greg&quot;, &quot;awesome&quot;));">run: greet("greg", "awesome")</div><br class='clear' /></div>
    <span class="bookmark" id="regexes"></span>
      <h2>Block Regular Expressions</h2><p>Similar to block strings and comments, CoffeeScript supports block regexes — extended regular expressions that ignore internal whitespace and can contain comments and interpolation. Modeled after Perl’s <code>/x</code> modifier, CoffeeScript’s block regexes are delimited by <code>///</code> and go a long way towards making complex regular expressions readable. To quote from the CoffeeScript source:</p>
<div class='code'><pre><code>OPERATOR = <span class="regexp">/// ^ (
  ?: [-=]&gt;             <span class="comment"># function</span>
   | [-+*/%&lt;&gt;&amp;|^!?=]=  <span class="comment"># compound assign / compare</span>
   | &gt;&gt;&gt;=?             <span class="comment"># zero-fill right shift</span>
   | ([-+:])\1         <span class="comment"># doubles</span>
   | ([&amp;|&lt;&gt;])\2=?      <span class="comment"># logic / shift</span>
   | \?\.              <span class="comment"># soak access</span>
   | \.{2,3}           <span class="comment"># range or splat</span>
) ///</span>
</code></pre><pre><code><span class="keyword">var</span> OPERATOR;

OPERATOR = <span class="regexp">/^(?:[-=]&gt;|[-+*\/%&lt;&gt;&amp;|^!?=]=|&gt;&gt;&gt;=?|([-+:])\1|([&amp;|&lt;&gt;])\2=?|\?\.|\.{2,3})/</span>;
</code></pre><script>window.example1 = "OPERATOR = /// ^ (\n  ?: [-=]>             # function\n   | [-+*/%<>&|^!?=]=  # compound assign / compare\n   | >>>=?             # zero-fill right shift\n   | ([-+:])\\1         # doubles\n   | ([&|<>])\\2=?      # logic / shift\n   | \\?\\.              # soak access\n   | \\.{2,3}           # range or splat\n) ///\n"</script><div class='minibutton load' onclick='javascript: loadConsole(example1);'>load</div><br class='clear' /></div>
    <span class="bookmark" id="modules"></span>
      <h2>Modules</h2><p>ES2015 modules are supported in CoffeeScript, with very similar <code>import</code> and <code>export</code> syntax:</p>
<div class='code'><pre><code><span class="keyword">import</span> <span class="string">'local-file.coffee'</span>
<span class="keyword">import</span> <span class="string">'coffee-script'</span>

<span class="keyword">import</span> _ <span class="keyword">from</span> <span class="string">'underscore'</span>
<span class="keyword">import</span> * <span class="keyword">as</span> underscore <span class="keyword">from</span> <span class="string">'underscore'</span>

<span class="keyword">import</span> { now } <span class="keyword">from</span> <span class="string">'underscore'</span>
<span class="keyword">import</span> { now <span class="keyword">as</span> currentTimestamp } <span class="keyword">from</span> <span class="string">'underscore'</span>
<span class="keyword">import</span> { first, last } <span class="keyword">from</span> <span class="string">'underscore'</span>
<span class="keyword">import</span> utilityBelt, { each } <span class="keyword">from</span> <span class="string">'underscore'</span>

<span class="keyword">export</span> <span class="keyword">default</span> Math
<span class="keyword">export</span> square = <span class="function"><span class="params">(x)</span> -&gt;</span> x * x
<span class="keyword">export</span> <span class="class"><span class="keyword">class</span> <span class="title">Mathematics</span></span>
  least: <span class="function"><span class="params">(x, y)</span> -&gt;</span> <span class="keyword">if</span> x &lt; y <span class="keyword">then</span> x <span class="keyword">else</span> y

<span class="keyword">export</span> { sqrt }
<span class="keyword">export</span> { sqrt <span class="keyword">as</span> squareRoot }
<span class="keyword">export</span> { Mathematics <span class="keyword">as</span> <span class="keyword">default</span>, sqrt <span class="keyword">as</span> squareRoot }

<span class="keyword">export</span> * <span class="keyword">from</span> <span class="string">'underscore'</span>
<span class="keyword">export</span> { max, min } <span class="keyword">from</span> <span class="string">'underscore'</span>
</code></pre><pre><code><span class="keyword">import</span> <span class="string">'local-file.coffee'</span>;

<span class="keyword">import</span> <span class="string">'coffee-script'</span>;

<span class="keyword">import</span> _ <span class="keyword">from</span> <span class="string">'underscore'</span>;

<span class="keyword">import</span> * <span class="keyword">as</span> underscore <span class="keyword">from</span> <span class="string">'underscore'</span>;

<span class="keyword">import</span> {
  now
} <span class="keyword">from</span> <span class="string">'underscore'</span>;

<span class="keyword">import</span> {
  now <span class="keyword">as</span> currentTimestamp
} <span class="keyword">from</span> <span class="string">'underscore'</span>;

<span class="keyword">import</span> {
  first,
  last
} <span class="keyword">from</span> <span class="string">'underscore'</span>;

<span class="keyword">import</span> utilityBelt, {
  each
} <span class="keyword">from</span> <span class="string">'underscore'</span>;

<span class="keyword">export</span> <span class="keyword">default</span> <span class="built_in">Math</span>;

<span class="keyword">export</span> <span class="keyword">var</span> square = <span class="function"><span class="keyword">function</span>(<span class="params">x</span>) </span>{
  <span class="keyword">return</span> x * x;
};

<span class="keyword">export</span> <span class="keyword">var</span> Mathematics = (<span class="function"><span class="keyword">function</span>(<span class="params"></span>) </span>{
  <span class="function"><span class="keyword">function</span> <span class="title">Mathematics</span>(<span class="params"></span>) </span>{}

  Mathematics.prototype.least = <span class="function"><span class="keyword">function</span>(<span class="params">x, y</span>) </span>{
    <span class="keyword">if</span> (x &lt; y) {
      <span class="keyword">return</span> x;
    } <span class="keyword">else</span> {
      <span class="keyword">return</span> y;
    }
  };

  <span class="keyword">return</span> Mathematics;

})();

<span class="keyword">export</span> {
  sqrt
};

<span class="keyword">export</span> {
  sqrt <span class="keyword">as</span> squareRoot
};

<span class="keyword">export</span> {
  Mathematics <span class="keyword">as</span> <span class="keyword">default</span>,
  sqrt <span class="keyword">as</span> squareRoot
};

<span class="keyword">export</span> * <span class="keyword">from</span> <span class="string">'underscore'</span>;

<span class="keyword">export</span> {
  max,
  min
} <span class="keyword">from</span> <span class="string">'underscore'</span>;
</code></pre><script>window.example1 = "import 'local-file.coffee'\nimport 'coffee-script'\n\nimport _ from 'underscore'\nimport * as underscore from 'underscore'\n\nimport { now } from 'underscore'\nimport { now as currentTimestamp } from 'underscore'\nimport { first, last } from 'underscore'\nimport utilityBelt, { each } from 'underscore'\n\nexport default Math\nexport square = (x) -> x * x\nexport class Mathematics\n  least: (x, y) -> if x < y then x else y\n\nexport { sqrt }\nexport { sqrt as squareRoot }\nexport { Mathematics as default, sqrt as squareRoot }\n\nexport * from 'underscore'\nexport { max, min } from 'underscore'\n"</script><div class='minibutton load' onclick='javascript: loadConsole(example1);'>load</div><br class='clear' /></div><p>Note that the CoffeeScript compiler <strong>does not resolve modules</strong>; writing an <code>import</code> or <code>export</code> statement in CoffeeScript will produce an <code>import</code> or <code>export</code> statement in the resulting output. It is your responsibility attach another transpiler, such as <a href="https://github.com/google/traceur-compiler">Traceur Compiler</a>, <a href="http://babeljs.io/">Babel</a> or <a href="https://github.com/rollup/rollup">Rollup</a>, to convert this ES2015 syntax into code that will work in your target runtimes.</p>
<p>Also note that any file with an <code>import</code> or <code>export</code> statement will be output without a <a href="#lexical-scope">top-level function safety wrapper</a>; in other words, importing or exporting modules will automatically trigger <a href="#usage">bare</a> mode for that file. This is because per the ES2015 spec, <code>import</code> or <code>export</code> statements must occur at the topmost scope.</p>

  <span class="bookmark" id="cake"></span>
    <h2>Cake, and Cakefiles</h2><p>CoffeeScript includes a (very) simple build system similar to <a href="http://www.gnu.org/software/make/">Make</a> and <a href="http://rake.rubyforge.org/">Rake</a>. Naturally, it’s called Cake, and is used for the tasks that build and test the CoffeeScript language itself. Tasks are defined in a file named <code>Cakefile</code>, and can be invoked by running <code>cake [task]</code> from within the directory. To print a list of all the tasks and options, just type <code>cake</code>.</p>
<p>Task definitions are written in CoffeeScript, so you can put arbitrary code in your Cakefile. Define a task with a name, a long description, and the function to invoke when the task is run. If your task takes a command-line option, you can define the option with short and long flags, and it will be made available in the <code>options</code> object. Here’s a task that uses the Node.js API to rebuild CoffeeScript’s parser:</p>
<div class='code'><pre><code>fs = <span class="built_in">require</span> <span class="string">'fs'</span>

option <span class="string">'-o'</span>, <span class="string">'--output [DIR]'</span>, <span class="string">'directory for compiled code'</span>

task <span class="string">'build:parser'</span>, <span class="string">'rebuild the Jison parser'</span>, <span class="function"><span class="params">(options)</span> -&gt;</span>
  <span class="built_in">require</span> <span class="string">'jison'</span>
  code = <span class="built_in">require</span>(<span class="string">'./lib/grammar'</span>).parser.generate()
  dir  = options.output <span class="keyword">or</span> <span class="string">'lib'</span>
  fs.writeFile <span class="string">"<span class="subst">#{dir}</span>/parser.js"</span>, code
</code></pre><pre><code><span class="keyword">var</span> fs;

fs = <span class="built_in">require</span>(<span class="string">'fs'</span>);

option(<span class="string">'-o'</span>, <span class="string">'--output [DIR]'</span>, <span class="string">'directory for compiled code'</span>);

task(<span class="string">'build:parser'</span>, <span class="string">'rebuild the Jison parser'</span>, <span class="function"><span class="keyword">function</span>(<span class="params">options</span>) </span>{
  <span class="keyword">var</span> code, dir;
  <span class="built_in">require</span>(<span class="string">'jison'</span>);
  code = <span class="built_in">require</span>(<span class="string">'./lib/grammar'</span>).parser.generate();
  dir = options.output || <span class="string">'lib'</span>;
  <span class="keyword">return</span> fs.writeFile(dir + <span class="string">"/parser.js"</span>, code);
});
</code></pre><script>window.example1 = "fs = require 'fs'\n\noption '-o', '--output [DIR]', 'directory for compiled code'\n\ntask 'build:parser', 'rebuild the Jison parser', (options) ->\n  require 'jison'\n  code = require('./lib/grammar').parser.generate()\n  dir  = options.output or 'lib'\n  fs.writeFile \"#{dir}/parser.js\", code\n"</script><div class='minibutton load' onclick='javascript: loadConsole(example1);'>load</div><br class='clear' /></div><p>If you need to invoke one task before another — for example, running <code>build</code> before <code>test</code>, you can use the <code>invoke</code> function: <code>invoke &#39;build&#39;</code>. Cake tasks are a minimal way to expose your CoffeeScript functions to the command line, so <a href="v1/annotated-source/cake.html">don’t expect any fanciness built-in</a>. If you need dependencies, or async callbacks, it’s best to put them in your code itself — not the cake task.</p>

  <span class="bookmark" id="source-maps"></span>
    <h2>Source Maps</h2><p>CoffeeScript 1.6.1 and above include support for generating source maps, a way to tell your JavaScript engine what part of your CoffeeScript program matches up with the code being evaluated. Browsers that support it can automatically use source maps to show your original source code in the debugger. To generate source maps alongside your JavaScript files, pass the <code>--map</code> or <code>-m</code> flag to the compiler.</p>
<p>For a full introduction to source maps, how they work, and how to hook them up in your browser, read the <a href="http://www.html5rocks.com/en/tutorials/developertools/sourcemaps/">HTML5 Tutorial</a>.</p>

  <span class="bookmark" id="scripts"></span>
    <h2>&quot;text/coffeescript&quot; Script Tags</h2><p>While it’s not recommended for serious use, CoffeeScripts may be included directly within the browser using <code>&lt;script type=&quot;text/coffeescript&quot;&gt;</code> tags. The source includes a compressed and minified version of the compiler (<a href="v1/browser-compiler/coffee-script.js">Download current version here, 51k when gzipped</a>) as <code>v1/browser-compiler/coffee-script.js</code>. Include this file on a page with inline CoffeeScript tags, and it will compile and evaluate them in order.</p>
<p>In fact, the little bit of glue script that runs “Try CoffeeScript” above, as well as the jQuery for the menu, is implemented in just this way. View source and look at the bottom of the page to see the example. Including the script also gives you access to <code>CoffeeScript.compile()</code> so you can pop open Firebug and try compiling some strings.</p>
<p>The usual caveats about CoffeeScript apply — your inline scripts will run within a closure wrapper, so if you want to expose global variables or functions, attach them to the <code>window</code> object.</p>

  <span class="bookmark" id="resources"></span>
    <h2>Books</h2><p>There are a number of excellent resources to help you get started with CoffeeScript, some of which are freely available online.</p>
<ul>
<li><a href="http://arcturo.github.com/library/coffeescript/">The Little Book on CoffeeScript</a> is a brief 5-chapter introduction to CoffeeScript, written with great clarity and precision by <a href="http://alexmaccaw.co.uk/">Alex MacCaw</a>.</li>
<li><a href="http://autotelicum.github.com/Smooth-CoffeeScript/">Smooth CoffeeScript</a> is a reimagination of the excellent book <a href="http://eloquentjavascript.net/">Eloquent JavaScript</a>, as if it had been written in CoffeeScript instead. Covers language features as well as the functional and object oriented programming styles. By <a href="https://github.com/autotelicum">E. Hoigaard</a>.</li>
<li><a href="http://pragprog.com/book/tbcoffee/coffeescript">CoffeeScript: Accelerated JavaScript Development</a> is <a href="http://trevorburnham.com/">Trevor Burnham</a>’s thorough introduction to the language. By the end of the book, you’ll have built a fast-paced multiplayer word game, writing both the client-side and Node.js portions in CoffeeScript.</li>
<li><a href="http://www.packtpub.com/coffeescript-programming-with-jquery-rails-nodejs/book">CoffeeScript Programming with jQuery, Rails, and Node.js</a> is a new book by Michael Erasmus that covers CoffeeScript with an eye towards real-world usage both in the browser (jQuery) and on the server-side (Rails, Node).</li>
<li><a href="https://leanpub.com/coffeescript-ristretto/read">CoffeeScript Ristretto</a> is a deep dive into CoffeeScript’s semantics from simple functions up through closures, higher-order functions, objects, classes, combinators, and decorators. By <a href="http://braythwayt.com/">Reg Braithwaite</a>.</li>
<li><a href="https://efendibooks.com/minibooks/testing-with-coffeescript">Testing with CoffeeScript</a> is a succinct and freely downloadable guide to building testable applications with CoffeeScript and Jasmine.</li>
<li><a href="http://www.packtpub.com/coffeescript-application-development/book">CoffeeScript Application Development</a> from Packt, introduces CoffeeScript while walking through the process of building a demonstration web application. A <a href="https://www.packtpub.com/web-development/coffeescript-application-development-cookbook">CoffeeScript Application Development Coookbook</a> with over 90 “recipes” is also available.</li>
<li><a href="http://www.manning.com/lee/">CoffeeScript in Action</a> from Manning Publications, covers CoffeeScript syntax, composition techniques and application development.</li>
<li><a href="http://www.dpunkt.de/buecher/4021/coffeescript.html">CoffeeScript: Die Alternative zu JavaScript</a> from dpunkt.verlag, is the first CoffeeScript book in Deutsch.</li>
</ul>

  <span class="bookmark" id="screencasts"></span>
    <h2>Screencasts</h2><ul>
<li><a href="http://coffeescript.codeschool.com">A Sip of CoffeeScript</a> is a <a href="http://www.codeschool.com">Code School Course</a> which combines 6 screencasts with in-browser coding to make learning fun. The first level is free to try out.</li>
<li><a href="http://peepcode.com/products/coffeescript">Meet CoffeeScript</a> is a 75-minute long screencast by <a href="http://peepcode.com/">PeepCode</a>. Highly memorable for its animations which demonstrate transforming CoffeeScript into the equivalent JS.</li>
<li>If you’re looking for less of a time commitment, RailsCasts’ <a href="http://railscasts.com/episodes/267-coffeescript-basics">CoffeeScript Basics</a> should have you covered, hitting all of the important notes about CoffeeScript in 11 minutes.</li>
</ul>

  <span class="bookmark" id="examples"></span>
    <h2>Examples</h2><p>The <a href="https://github.com/trending?l=coffeescript&amp;since=monthly">best list of open-source CoffeeScript examples</a> can be found on GitHub. But just to throw out a few more:</p>
<ul>
<li><strong>GitHub</strong>’s <a href="http://hubot.github.com/">Hubot</a>, a friendly IRC robot that can perform any number of useful and useless tasks.</li>
<li><strong>sstephenson</strong>’s <a href="http://pow.cx/">Pow</a>, a zero-configuration Rack server, with comprehensive annotated source.</li>
<li><strong>technoweenie</strong>’s <a href="https://github.com/technoweenie/coffee-resque">Coffee-Resque</a>, a port of <a href="https://github.com/defunkt/resque">Resque</a> for Node.js.</li>
<li><strong>assaf</strong>’s <a href="http://zombie.labnotes.org/">Zombie.js</a>, a headless, full-stack, faux-browser testing library for Node.js.</li>
<li><strong>stephank</strong>’s <a href="https://github.com/stephank/orona">Orona</a>, a remake of the Bolo tank game for modern browsers.</li>
<li><strong>GitHub</strong>’s <a href="https://atom.io/">Atom</a>, a hackable text editor built on web technologies.</li>
<li><strong>Basecamp</strong>’s <a href="https://trix-editor.org/">Trix</a>, a rich text editor for web apps.</li>
</ul>

  <span class="bookmark" id="additional-resources"></span>
    <h2>Resources</h2><ul>
<li><p><a href="http://github.com/jashkenas/coffeescript/">Source Code</a><br>
Use <code>bin/coffee</code> to test your changes,<br>
<code>bin/cake test</code> to run the test suite,<br>
<code>bin/cake build</code> to rebuild the CoffeeScript compiler, and<br>
<code>bin/cake build:parser</code> to regenerate the Jison parser if you’re working on the grammar.</p>
<p><code>git checkout lib &amp;&amp; bin/cake build:full</code> is a good command to run when you’re working on the core language. It’ll refresh the lib directory (in case you broke something), build your altered compiler, use that to rebuild itself (a good sanity test) and then run all of the tests. If they pass, there’s a good chance you’ve made a successful change.</p>
</li>
<li><a href="v1/test.html">Browser Tests</a><br>
Run CoffeeScript’s test suite in your current browser.</li>
<li><a href="http://github.com/jashkenas/coffeescript/issues">CoffeeScript Issues</a><br>
Bug reports, feature proposals, and ideas for changes to the language belong here.</li>
<li><a href="https://groups.google.com/forum/#!forum/coffeescript">CoffeeScript Google Group</a><br>
If you’d like to ask a question, the mailing list is a good place to get help.</li>
<li><a href="http://github.com/jashkenas/coffeescript/wiki">The CoffeeScript Wiki</a><br>
If you’ve ever learned a neat CoffeeScript tip or trick, or ran into a gotcha — share it on the wiki. The wiki also serves as a directory of handy <a href="http://github.com/jashkenas/coffeescript/wiki/Text-editor-plugins">text editor extensions</a>, <a href="http://github.com/jashkenas/coffeescript/wiki/Web-framework-plugins">web framework plugins</a>, and general <a href="http://github.com/jashkenas/coffeescript/wiki/Build-tools">CoffeeScript build tools</a>.</li>
<li><a href="http://github.com/jashkenas/coffeescript/wiki/FAQ">The FAQ</a><br>
Perhaps your CoffeeScript-related question has been asked before. Check the FAQ first.</li>
<li><a href="http://js2coffee.org">JS2Coffee</a><br>
Is a very well done reverse JavaScript-to-CoffeeScript compiler. It’s not going to be perfect (infer what your JavaScript classes are, when you need bound functions, and so on…) — but it’s a great starting point for converting simple scripts.</li>
<li><a href="https://github.com/jashkenas/coffeescript/tree/master/documentation/images">High-Rez Logo</a><br>
The CoffeeScript logo is available in SVG for use in presentations.</li>
</ul>

  <span class="bookmark" id="chat"></span>
    <h2>Web Chat (IRC)</h2><p>Quick help and advice can usually be found in the CoffeeScript IRC room. Join <code>#coffeescript</code> on <code>irc.freenode.net</code>, or click the button below to open a webchat session on this page.</p>
<button id="open_webchat">click to open #coffeescript</button>

  <span class="bookmark" id="changelog"></span>
<<<<<<< HEAD
    <h2>Change Log</h2><div class="anchor" id="1.12.1"></div>
=======
    <h2>Change Log</h2><div class="anchor" id="1.12.2"></div>
<h2 class="header">
  <a href="https://github.com/jashkenas/coffeescript/compare/1.12.1...1.12.2">1.12.2</a>
  <span class="timestamp"> &mdash; <time datetime="2016-12-16">December 16, 2016</time></span>
</h2><ul>
<li>The browser compiler can once again be built unminified via <code>MINIFY=false cake build:browser</code>.</li>
<li>The error-prone patched version of <code>Error.prepareStackTrace</code> has been removed.</li>
<li>Command completion in the REPL (pressing tab to get suggestions) has been fixed for Node 6.9.1+.</li>
<li>The <a href="v1/test.html">browser-based tests</a> now include all the tests as the Node-based version.</li>
</ul>
<div class="anchor" id="1.12.1"></div>
>>>>>>> 31ff5e41
<h2 class="header">
  <a href="https://github.com/jashkenas/coffeescript/compare/1.12.0...1.12.1">1.12.1</a>
  <span class="timestamp"> &mdash; <time datetime="2016-12-07">December 7, 2016</time></span>
</h2><ul>
<li>You can now import a module member named <code>default</code>, e.g. <code>import { default } from &#39;lib&#39;</code>. Though like in ES2015, you cannot import an entire module and name it <code>default</code> (so <code>import default from &#39;lib&#39;</code> is not allowed).</li>
<li>Fix regression where <code>from</code> as a variable name was breaking <code>for</code> loop declarations. For the record, <code>from</code> is not a reserved word in CoffeeScript; you may use it for variable names. <code>from</code> behaves like a keyword within the context of <code>import</code> and <code>export</code> statements, and in the declaration of a <code>for</code> loop; though you should also be able to use variables named <code>from</code> in those contexts, and the compiler should be able to tell the difference.</li>
</ul>
<div class="anchor" id="1.12.0"></div>
<h2 class="header">
  <a href="https://github.com/jashkenas/coffeescript/compare/1.11.1...1.12.0">1.12.0</a>
  <span class="timestamp"> &mdash; <time datetime="2016-12-04">December 4, 2016</time></span>
</h2><ul>
<li>CoffeeScript now supports ES2015 <a href="#tagged-template-literals">tagged template literals</a>. Note that using tagged template literals in your code makes you responsible for ensuring that either your runtime supports tagged template literals or that you transpile the output JavaScript further to a version your target runtime(s) support.</li>
<li>CoffeeScript now provides a <a href="#generator-iteration"><code>for…from</code></a> syntax for outputting ES2015 <a href="https://developer.mozilla.org/en-US/docs/Web/JavaScript/Reference/Statements/for...of"><code>for…of</code></a>. (Sorry they couldn’t match, but we came up with <code>for…of</code> first for something else.) This allows iterating over generators or any other iterable object. Note that using <code>for…from</code> in your code makes you responsible for ensuring that either your runtime supports <code>for…of</code> or that you transpile the output JavaScript further to a version your target runtime(s) support.</li>
<li>Triple backticks (<code>```​</code>) allow the creation of embedded JavaScript blocks where escaping single backticks is not required, which should improve interoperability with ES2015 template literals and with Markdown.</li>
<li>Within single-backtick embedded JavaScript, backticks can now be escaped via <code>\`​</code>.</li>
<li>The browser tests now run in the browser again, and are accessible <a href="v1/test.html">here</a> if you would like to test your browser.</li>
<li>CoffeeScript-only keywords in ES2015 <code>import</code>s and <code>export</code>s are now ignored.</li>
<li>The compiler now throws an error on trying to export an anonymous class.</li>
<li>Bugfixes related to tokens and location data, for better source maps and improved compatibility with downstream tools.</li>
</ul>
<div class="anchor" id="1.11.1"></div>
<h2 class="header">
  <a href="https://github.com/jashkenas/coffeescript/compare/1.11.0...1.11.1">1.11.1</a>
  <span class="timestamp"> &mdash; <time datetime="2016-10-02">October 2, 2016</time></span>
</h2><ul>
<li>Bugfix for shorthand object syntax after interpolated keys.</li>
<li>Bugfix for indentation-stripping in <code>&quot;&quot;&quot;</code> strings.</li>
<li>Bugfix for not being able to use the name “arguments” for a prototype property of class.</li>
<li>Correctly compile large hexadecimal numbers literals to <code>2e308</code> (just like all other large number literals do).</li>
</ul>
<div class="anchor" id="1.11.0"></div>
<h2 class="header">
  <a href="https://github.com/jashkenas/coffeescript/compare/1.10.0...1.11.0">1.11.0</a>
  <span class="timestamp"> &mdash; <time datetime="2016-09-24">September 24, 2016</time></span>
</h2><ul>
<li>CoffeeScript now supports ES2015 <a href="#modules"><code>import</code> and <code>export</code> syntax</a>.</li>
<li>Added the <code>-M, --inline-map</code> flag to the compiler, allowing you embed the source map directly into the output JavaScript, rather than as a separate file.</li>
<li><p>A bunch of fixes for <code>yield</code>:</p>
<ul>
<li><code>yield return</code> can no longer mistakenly be used as an expression.</li>
<li><p><code>yield</code> now mirrors <code>return</code> in that it can be used stand-alone as well as with expressions. Where you previously wrote <code>yield undefined</code>, you may now write simply <code>yield</code>. However, this means also inheriting the same syntax limitations that <code>return</code> has, so these examples no longer compile:</p>
<pre><code>doubles = ->
  yield for i in [1..3]
    i * 2
six = ->
  yield
    2 * 3</code></pre></li>
<li><p>The JavaScript output is a bit nicer, with unnecessary parentheses and spaces, double indentation and double semicolons around <code>yield</code> no longer present.</p>
</li>
</ul>
</li>
<li><code>&amp;&amp;=</code>, <code>||=</code>, <code>and=</code> and <code>or=</code> no longer accidentally allow a space before the equals sign.</li>
<li>Improved several error messages.</li>
<li>Just like <code>undefined</code> compiles to <code>void 0</code>, <code>NaN</code> now compiles into <code>0/0</code> and <code>Infinity</code> into <code>2e308</code>.</li>
<li>Bugfix for renamed destructured parameters with defaults. <code>({a: b = 1}) -&gt;</code> no longer crashes the compiler.</li>
<li>Improved the internal representation of a CoffeeScript program. This is only noticeable to tools that use <code>CoffeeScript.tokens</code> or <code>CoffeeScript.nodes</code>. Such tools need to update to take account for changed or added tokens and nodes.</li>
<li><p>Several minor bug fixes, including:</p>
<ul>
<li>The caught error in <code>catch</code> blocks is no longer declared unnecessarily, and no longer mistakenly named <code>undefined</code> for <code>catch</code>-less <code>try</code> blocks.</li>
<li>Unassignable parameter destructuring no longer crashes the compiler.</li>
<li>Source maps are now used correctly for errors thrown from .coffee.md files.</li>
<li><code>coffee -e &#39;throw null&#39;</code> no longer crashes.</li>
<li>The REPL no longer crashes when using <code>.exit</code> to exit it.</li>
<li>Invalid JavaScript is no longer output when lots of <code>for</code> loops are used in the same scope.</li>
<li>A unicode issue when using stdin with the CLI.</li>
</ul>
</li>
</ul>
<div class="anchor" id="1.10.0"></div>
<h2 class="header">
  <a href="https://github.com/jashkenas/coffeescript/compare/1.9.3...1.10.0">1.10.0</a>
  <span class="timestamp"> &mdash; <time datetime="2015-09-03">September 3, 2015</time></span>
</h2><ul>
<li>CoffeeScript now supports ES2015-style destructuring defaults.</li>
<li><code>(offsetHeight: height) -&gt;</code> no longer compiles. That syntax was accidental and partly broken. Use <code>({offsetHeight: height}) -&gt;</code> instead. Object destructuring always requires braces.</li>
<li><p>Several minor bug fixes, including:</p>
<ul>
<li>A bug where the REPL would sometimes report valid code as invalid, based on what you had typed earlier.</li>
<li>A problem with multiple JS contexts in the jest test framework.</li>
<li>An error in io.js where strict mode is set on internal modules.</li>
<li>A variable name clash for the caught error in <code>catch</code> blocks.</li>
</ul>
</li>
</ul>
<div class="anchor" id="1.9.3"></div>
<h2 class="header">
  <a href="https://github.com/jashkenas/coffeescript/compare/1.9.2...1.9.3">1.9.3</a>
  <span class="timestamp"> &mdash; <time datetime="2015-05-27">May 27, 2015</time></span>
</h2><ul>
<li>Bugfix for interpolation in the first key of an object literal in an implicit call.</li>
<li>Fixed broken error messages in the REPL, as well as a few minor bugs with the REPL.</li>
<li>Fixed source mappings for tokens at the beginning of lines when compiling with the <code>--bare</code> option. This has the nice side effect of generating smaller source maps.</li>
<li>Slight formatting improvement of compiled block comments.</li>
<li>Better error messages for <code>on</code>, <code>off</code>, <code>yes</code> and <code>no</code>.</li>
</ul>
<div class="anchor" id="1.9.2"></div>
<h2 class="header">
  <a href="https://github.com/jashkenas/coffeescript/compare/1.9.1...1.9.2">1.9.2</a>
  <span class="timestamp"> &mdash; <time datetime="2015-04-15">April 15, 2015</time></span>
</h2><ul>
<li>Fixed a <strong>watch</strong> mode error introduced in 1.9.1 when compiling multiple files with the same filename.</li>
<li>Bugfix for <code>yield</code> around expressions containing <code>this</code>.</li>
<li>Added a Ruby-style <code>-r</code> option to the REPL, which allows requiring a module before execution with <code>--eval</code> or <code>--interactive</code>.</li>
<li>In <code>&lt;script type=&quot;text/coffeescript&quot;&gt;</code> tags, to avoid possible duplicate browser requests for .coffee files, you can now use the <code>data-src</code> attribute instead of <code>src</code>.</li>
<li>Minor bug fixes for IE8, strict ES5 regular expressions and Browserify.</li>
</ul>
<div class="anchor" id="1.9.1"></div>
<h2 class="header">
  <a href="https://github.com/jashkenas/coffeescript/compare/1.9.0...1.9.1">1.9.1</a>
  <span class="timestamp"> &mdash; <time datetime="2015-02-18">February 18, 2015</time></span>
</h2><ul>
<li>Interpolation now works in object literal keys (again). You can use this to dynamically name properties.</li>
<li>Internal compiler variable names no longer start with underscores. This makes the generated JavaScript a bit prettier, and also fixes an issue with the completely broken and ungodly way that AngularJS “parses” function arguments.</li>
<li>Fixed a few <code>yield</code>-related edge cases with <code>yield return</code> and <code>yield throw</code>.</li>
<li>Minor bug fixes and various improvements to compiler error messages.</li>
</ul>
<div class="anchor" id="1.9.0"></div>
<h2 class="header">
  <a href="https://github.com/jashkenas/coffeescript/compare/1.8.0...1.9.0">1.9.0</a>
  <span class="timestamp"> &mdash; <time datetime="2015-01-29">January 29, 2015</time></span>
</h2><ul>
<li>CoffeeScript now supports ES2015 generators. A generator is simply a function that <code>yield</code>s.</li>
<li>More robust parsing and improved error messages for strings and regexes — especially with respect to interpolation.</li>
<li>Changed strategy for the generation of internal compiler variable names. Note that this means that <code>@example</code> function parameters are no longer available as naked <code>example</code> variables within the function body.</li>
<li>Fixed REPL compatibility with latest versions of Node and Io.js.</li>
<li>Various minor bug fixes.</li>
</ul>
<div class="anchor" id="1.8.0"></div>
<h2 class="header">
  <a href="https://github.com/jashkenas/coffeescript/compare/1.7.1...1.8.0">1.8.0</a>
  <span class="timestamp"> &mdash; <time datetime="2014-08-26">August 26, 2014</time></span>
</h2><ul>
<li>The <code>--join</code> option of the CLI is now deprecated.</li>
<li>Source maps now use <code>.js.map</code> as file extension, instead of just <code>.map</code>.</li>
<li>The CLI now exits with the exit code 1 when it fails to write a file to disk.</li>
<li>The compiler no longer crashes on unterminated, single-quoted strings.</li>
<li>Fixed location data for string interpolations, which made source maps out of sync.</li>
<li>The error marker in error messages is now correctly positioned if the code is indented with tabs.</li>
<li>Fixed a slight formatting error in CoffeeScript’s source map-patched stack traces.</li>
<li>The <code>%%</code> operator now coerces its right operand only once.</li>
<li>It is now possible to require CoffeeScript files from Cakefiles without having to register the compiler first.</li>
<li>The CoffeeScript REPL is now exported and can be required using <code>require &#39;coffee-script/repl&#39;</code>.</li>
<li>Fixes for the REPL in Node 0.11.</li>
</ul>
<div class="anchor" id="1.7.1"></div>
<h2 class="header">
  <a href="https://github.com/jashkenas/coffeescript/compare/1.7.0...1.7.1">1.7.1</a>
  <span class="timestamp"> &mdash; <time datetime="2014-01-29">January 29, 2014</time></span>
</h2><ul>
<li>Fixed a typo that broke node module lookup when running a script directly with the <code>coffee</code> binary.</li>
</ul>
<div class="anchor" id="1.7.0"></div>
<h2 class="header">
  <a href="https://github.com/jashkenas/coffeescript/compare/1.6.3...1.7.0">1.7.0</a>
  <span class="timestamp"> &mdash; <time datetime="2014-01-28">January 28, 2014</time></span>
</h2><ul>
<li>When requiring CoffeeScript files in Node you must now explicitly register the compiler. This can be done with <code>require &#39;coffee-script/register&#39;</code> or <code>CoffeeScript.register()</code>. Also for configuration such as Mocha’s, use <strong>coffee-script/register</strong>.</li>
<li>Improved error messages, source maps and stack traces. Source maps now use the updated <code>//#</code> syntax.</li>
<li>Leading <code>.</code> now closes all open calls, allowing for simpler chaining syntax.</li>
</ul>
<div class='code'><pre><code>$ <span class="string">'body'</span>
.click (e) -&gt;
  $ <span class="string">'.box'</span>
  .fadeIn <span class="string">'fast'</span>
  .addClass <span class="string">'.active'</span>
.css <span class="string">'background'</span>, <span class="string">'white'</span>
</code></pre><pre><code>$(<span class="string">'body'</span>).click(<span class="function"><span class="keyword">function</span>(<span class="params">e</span>) </span>{
  <span class="keyword">return</span> $(<span class="string">'.box'</span>).fadeIn(<span class="string">'fast'</span>).addClass(<span class="string">'.active'</span>);
}).css(<span class="string">'background'</span>, <span class="string">'white'</span>);
</code></pre><script>window.example1 = "$ 'body'\n.click (e) ->\n  $ '.box'\n  .fadeIn 'fast'\n  .addClass '.active'\n.css 'background', 'white'\n"</script><div class='minibutton load' onclick='javascript: loadConsole(example1);'>load</div><br class='clear' /></div><ul>
<li>Added <code>**</code>, <code>//</code> and <code>%%</code> operators and <code>...</code> expansion in parameter lists and destructuring expressions.</li>
<li>Multiline strings are now joined by a single space and ignore all indentation. A backslash at the end of a line can denote the amount of whitespace between lines, in both strings and heredocs. Backslashes correctly escape whitespace in block regexes.</li>
<li>Closing brackets can now be indented and therefore no longer cause unexpected error.</li>
<li>Several breaking compilation fixes. Non-callable literals (strings, numbers etc.) don’t compile in a call now and multiple postfix conditionals compile properly. Postfix conditionals and loops always bind object literals. Conditional assignment compiles properly in subexpressions. <code>super</code> is disallowed outside of methods and works correctly inside <code>for</code> loops.</li>
<li>Formatting of compiled block comments has been improved.</li>
<li>No more <code>-p</code> folders on Windows.</li>
<li>The <code>options</code> object passed to CoffeeScript is no longer mutated.</li>
</ul>
<div class="anchor" id="1.6.3"></div>
<h2 class="header">
  <a href="https://github.com/jashkenas/coffeescript/compare/1.6.2...1.6.3">1.6.3</a>
  <span class="timestamp"> &mdash; <time datetime="2013-06-02">June 2, 2013</time></span>
</h2><ul>
<li>The CoffeeScript REPL now remembers your history between sessions. Just like a proper REPL should.</li>
<li>You can now use <code>require</code> in Node to load <code>.coffee.md</code> Literate CoffeeScript files. In the browser, <code>text/literate-coffeescript</code> script tags.</li>
<li>The old <code>coffee --lint</code> command has been removed. It was useful while originally working on the compiler, but has been surpassed by JSHint. You may now use <code>-l</code> to pass literate files in over <strong>stdio</strong>.</li>
<li>Bugfixes for Windows path separators, <code>catch</code> without naming the error, and executable-class-bodies-with- prototypal-property-attachment.</li>
</ul>
<div class="anchor" id="1.6.2"></div>
<h2 class="header">
  <a href="https://github.com/jashkenas/coffeescript/compare/1.6.1...1.6.2">1.6.2</a>
  <span class="timestamp"> &mdash; <time datetime="2013-03-18">March 18, 2013</time></span>
</h2><ul>
<li>Source maps have been used to provide automatic line-mapping when running CoffeeScript directly via the <code>coffee</code> command, and for automatic line-mapping when running CoffeeScript directly in the browser. Also, to provide better error messages for semantic errors thrown by the compiler — <a href="http://cl.ly/NdOA">with colors, even</a>.</li>
<li>Improved support for mixed literate/vanilla-style CoffeeScript projects, and generating source maps for both at the same time.</li>
<li>Fixes for <strong>1.6.x</strong> regressions with overriding inherited bound functions, and for Windows file path management.</li>
<li>The <code>coffee</code> command can now correctly <code>fork()</code> both <code>.coffee</code> and <code>.js</code> files. (Requires Node.js 0.9+)</li>
</ul>
<div class="anchor" id="1.6.1"></div>
<h2 class="header">
  <a href="https://github.com/jashkenas/coffeescript/compare/1.5.0...1.6.1">1.6.1</a>
  <span class="timestamp"> &mdash; <time datetime="2013-03-05">March 5, 2013</time></span>
</h2><ul>
<li>First release of <a href="#source-maps">source maps</a>. Pass the <code>--map</code> flag to the compiler, and off you go. Direct all your thanks over to <a href="http://github.com/jwalton">Jason Walton</a>.</li>
<li>Fixed a 1.5.0 regression with multiple implicit calls against an indented implicit object. Combinations of implicit function calls and implicit objects should generally be parsed better now — but it still isn’t good <em>style</em> to nest them too heavily.</li>
<li><code>.coffee.md</code> is now also supported as a Literate CoffeeScript file extension, for existing tooling. <code>.litcoffee</code> remains the canonical one.</li>
<li>Several minor fixes surrounding member properties, bound methods and <code>super</code> in class declarations.</li>
</ul>
<div class="anchor" id="1.5.0"></div>
<h2 class="header">
  <a href="https://github.com/jashkenas/coffeescript/compare/1.4.0...1.5.0">1.5.0</a>
  <span class="timestamp"> &mdash; <time datetime="2013-02-25">February 25, 2013</time></span>
</h2><ul>
<li>First release of <a href="#literate">Literate CoffeeScript</a>.</li>
<li>The CoffeeScript REPL is now based on the Node.js REPL, and should work better and more familiarly.</li>
<li>Returning explicit values from constructors is now forbidden. If you want to return an arbitrary value, use a function, not a constructor.</li>
<li>You can now loop over an array backwards, without having to manually deal with the indexes: <code>for item in list by -1</code></li>
<li>Source locations are now preserved in the CoffeeScript AST, although source maps are not yet being emitted.</li>
</ul>
<div class="anchor" id="1.4.0"></div>
<h2 class="header">
  <a href="https://github.com/jashkenas/coffeescript/compare/1.3.3...1.4.0">1.4.0</a>
  <span class="timestamp"> &mdash; <time datetime="2012-10-23">October 23, 2012</time></span>
</h2><ul>
<li>The CoffeeScript compiler now strips Microsoft’s UTF-8 BOM if it exists, allowing you to compile BOM-borked source files.</li>
<li>Fix Node/compiler deprecation warnings by removing <code>registerExtension</code>, and moving from <code>path.exists</code> to <code>fs.exists</code>.</li>
<li>Small tweaks to splat compilation, backticks, slicing, and the error for duplicate keys in object literals.</li>
</ul>
<div class="anchor" id="1.3.3"></div>
<h2 class="header">
  <a href="https://github.com/jashkenas/coffeescript/compare/1.3.1...1.3.3">1.3.3</a>
  <span class="timestamp"> &mdash; <time datetime="2012-05-15">May 15, 2012</time></span>
</h2><ul>
<li>Due to the new semantics of JavaScript’s strict mode, CoffeeScript no longer guarantees that constructor functions have names in all runtimes. See <a href="https://github.com/jashkenas/coffeescript/issues/2052">#2052</a> for discussion.</li>
<li>Inside of a nested function inside of an instance method, it’s now possible to call <code>super</code> more reliably (walks recursively up).</li>
<li>Named loop variables no longer have different scoping heuristics than other local variables. (Reverts #643)</li>
<li>Fix for splats nested within the LHS of destructuring assignment.</li>
<li>Corrections to our compile time strict mode forbidding of octal literals.</li>
</ul>
<div class="anchor" id="1.3.1"></div>
<h2 class="header">
  <a href="https://github.com/jashkenas/coffeescript/compare/1.2.0...1.3.1">1.3.1</a>
  <span class="timestamp"> &mdash; <time datetime="2012-04-10">April 10, 2012</time></span>
</h2><ul>
<li>CoffeeScript now enforces all of JavaScript’s <strong>Strict Mode</strong> early syntax errors at compile time. This includes old-style octal literals, duplicate property names in object literals, duplicate parameters in a function definition, deleting naked variables, setting the value of <code>eval</code> or <code>arguments</code>, and more. See a full discussion at <a href="https://github.com/jashkenas/coffeescript/issues/1547">#1547</a>.</li>
<li>The REPL now has a handy new multi-line mode for entering large blocks of code. It’s useful when copy-and-pasting examples into the REPL. Enter multi-line mode with <code>Ctrl-V</code>. You may also now pipe input directly into the REPL.</li>
<li>CoffeeScript now prints a <code>Generated by CoffeeScript VERSION</code> header at the top of each compiled file.</li>
<li>Conditional assignment of previously undefined variables <code>a or= b</code> is now considered a syntax error.</li>
<li>A tweak to the semantics of <code>do</code>, which can now be used to more easily simulate a namespace: <code>do (x = 1, y = 2) -&gt; …</code></li>
<li>Loop indices are now mutable within a loop iteration, and immutable between them.</li>
<li>Both endpoints of a slice are now allowed to be omitted for consistency, effectively creating a shallow copy of the list.</li>
<li>Additional tweaks and improvements to <code>coffee --watch</code> under Node’s “new” file watching API. Watch will now beep by default if you introduce a syntax error into a watched script. We also now ignore hidden directories by default when watching recursively.</li>
</ul>
<div class="anchor" id="1.2.0"></div>
<h2 class="header">
  <a href="https://github.com/jashkenas/coffeescript/compare/1.1.3...1.2.0">1.2.0</a>
  <span class="timestamp"> &mdash; <time datetime="2011-12-18">December 18, 2011</time></span>
</h2><ul>
<li>Multiple improvements to <code>coffee --watch</code> and <code>--join</code>. You may now use both together, as well as add and remove files and directories within a <code>--watch</code>’d folder.</li>
<li>The <code>throw</code> statement can now be used as part of an expression.</li>
<li>Block comments at the top of the file will now appear outside of the safety closure wrapper.</li>
<li>Fixed a number of minor 1.1.3 regressions having to do with trailing operators and unfinished lines, and a more major 1.1.3 regression that caused bound functions <em>within</em> bound class functions to have the incorrect <code>this</code>.</li>
</ul>
<div class="anchor" id="1.1.3"></div>
<h2 class="header">
  <a href="https://github.com/jashkenas/coffeescript/compare/1.1.2...1.1.3">1.1.3</a>
  <span class="timestamp"> &mdash; <time datetime="2011-11-08">November 8, 2011</time></span>
</h2><ul>
<li>Ahh, whitespace. CoffeeScript’s compiled JS now tries to space things out and keep it readable, as you can see in the examples on this page.</li>
<li>You can now call <code>super</code> in class level methods in class bodies, and bound class methods now preserve their correct context.</li>
<li>JavaScript has always supported octal numbers <code>010 is 8</code>, and hexadecimal numbers <code>0xf is 15</code>, but CoffeeScript now also supports binary numbers: <code>0b10 is 2</code>.</li>
<li>The CoffeeScript module has been nested under a subdirectory to make it easier to <code>require</code> individual components separately, without having to use <strong>npm</strong>. For example, after adding the CoffeeScript folder to your path: <code>require(&#39;coffee-script/lexer&#39;)</code></li>
<li>There’s a new “link” feature in Try CoffeeScript on this webpage. Use it to get a shareable permalink for your example script.</li>
<li>The <code>coffee --watch</code> feature now only works on Node.js 0.6.0 and higher, but now also works properly on Windows.</li>
<li>Lots of small bug fixes from <strong><a href="https://github.com/michaelficarra">@michaelficarra</a></strong>, <strong><a href="https://github.com/geraldalewis">@geraldalewis</a></strong>, <strong><a href="https://github.com/satyr">@satyr</a></strong>, and <strong><a href="https://github.com/trevorburnham">@trevorburnham</a></strong>.</li>
</ul>
<div class="anchor" id="1.1.2"></div>
<h2 class="header">
  <a href="https://github.com/jashkenas/coffeescript/compare/1.1.1...1.1.2">1.1.2</a>
  <span class="timestamp"> &mdash; <time datetime="2011-08-04">August 4, 2011</time></span>
</h2><p>Fixes for block comment formatting, <code>?=</code> compilation, implicit calls against control structures, implicit invocation of a try/catch block, variadic arguments leaking from local scope, line numbers in syntax errors following heregexes, property access on parenthesized number literals, bound class methods and super with reserved names, a REPL overhaul, consecutive compiled semicolons, block comments in implicitly called objects, and a Chrome bug.</p>
<div class="anchor" id="1.1.1"></div>
<h2 class="header">
  <a href="https://github.com/jashkenas/coffeescript/compare/1.1.0...1.1.1">1.1.1</a>
  <span class="timestamp"> &mdash; <time datetime="2011-05-10">May 10, 2011</time></span>
</h2><p>Bugfix release for classes with external constructor functions, see issue #1182.</p>
<div class="anchor" id="1.1.0"></div>
<h2 class="header">
  <a href="https://github.com/jashkenas/coffeescript/compare/1.0.1...1.1.0">1.1.0</a>
  <span class="timestamp"> &mdash; <time datetime="2011-05-01">May 1, 2011</time></span>
</h2><p>When running via the <code>coffee</code> executable, <code>process.argv</code> and friends now report <code>coffee</code> instead of <code>node</code>. Better compatibility with <strong>Node.js 0.4.x</strong> module lookup changes. The output in the REPL is now colorized, like Node’s is. Giving your concatenated CoffeeScripts a name when using <code>--join</code> is now mandatory. Fix for lexing compound division <code>/=</code> as a regex accidentally. All <code>text/coffeescript</code> tags should now execute in the order they’re included. Fixed an issue with extended subclasses using external constructor functions. Fixed an edge-case infinite loop in <code>addImplicitParentheses</code>. Fixed exponential slowdown with long chains of function calls. Globals no longer leak into the CoffeeScript REPL. Splatted parameters are declared local to the function.</p>
<div class="anchor" id="1.0.1"></div>
<h2 class="header">
  <a href="https://github.com/jashkenas/coffeescript/compare/1.0.0...1.0.1">1.0.1</a>
  <span class="timestamp"> &mdash; <time datetime="2011-01-31">January 31, 2011</time></span>
</h2><p>Fixed a lexer bug with Unicode identifiers. Updated REPL for compatibility with Node.js 0.3.7. Fixed requiring relative paths in the REPL. Trailing <code>return</code> and <code>return undefined</code> are now optimized away. Stopped requiring the core Node.js <code>util</code> module for back-compatibility with Node.js 0.2.5. Fixed a case where a conditional <code>return</code> would cause fallthrough in a <code>switch</code> statement. Optimized empty objects in destructuring assignment.</p>
<div class="anchor" id="1.0.0"></div>
<h2 class="header">
  <a href="https://github.com/jashkenas/coffeescript/compare/0.9.6...1.0.0">1.0.0</a>
  <span class="timestamp"> &mdash; <time datetime="2010-12-24">December 24, 2010</time></span>
</h2><p>CoffeeScript loops no longer try to preserve block scope when functions are being generated within the loop body. Instead, you can use the <code>do</code> keyword to create a convenient closure wrapper. Added a <code>--nodejs</code> flag for passing through options directly to the <code>node</code> executable. Better behavior around the use of pure statements within expressions. Fixed inclusive slicing through <code>-1</code>, for all browsers, and splicing with arbitrary expressions as endpoints.</p>
<div class="anchor" id="0.9.6"></div>
<h2 class="header">
  <a href="https://github.com/jashkenas/coffeescript/compare/0.9.5...0.9.6">0.9.6</a>
  <span class="timestamp"> &mdash; <time datetime="2010-12-06">December 6, 2010</time></span>
</h2><p>The REPL now properly formats stacktraces, and stays alive through asynchronous exceptions. Using <code>--watch</code> now prints timestamps as files are compiled. Fixed some accidentally-leaking variables within plucked closure-loops. Constructors now maintain their declaration location within a class body. Dynamic object keys were removed. Nested classes are now supported. Fixes execution context for naked splatted functions. Bugfix for inversion of chained comparisons. Chained class instantiation now works properly with splats.</p>
<div class="anchor" id="0.9.5"></div>
<h2 class="header">
  <a href="https://github.com/jashkenas/coffeescript/compare/0.9.4...0.9.5">0.9.5</a>
  <span class="timestamp"> &mdash; <time datetime="2010-11-21">November 21, 2010</time></span>
</h2><p>0.9.5 should be considered the first release candidate for CoffeeScript 1.0. There have been a large number of internal changes since the previous release, many contributed from <strong>satyr</strong>’s <a href="http://github.com/satyr/coco">Coco</a> dialect of CoffeeScript. Heregexes (extended regexes) were added. Functions can now have default arguments. Class bodies are now executable code. Improved syntax errors for invalid CoffeeScript. <code>undefined</code> now works like <code>null</code>, and cannot be assigned a new value. There was a precedence change with respect to single-line comprehensions: <code>result = i for i in list</code>
used to parse as <code>result = (i for i in list)</code> by default … it now parses as
<code>(result = i) for i in list</code>.</p>
<div class="anchor" id="0.9.4"></div>
<h2 class="header">
  <a href="https://github.com/jashkenas/coffeescript/compare/0.9.3...0.9.4">0.9.4</a>
  <span class="timestamp"> &mdash; <time datetime="2010-09-21">September 21, 2010</time></span>
</h2><p>CoffeeScript now uses appropriately-named temporary variables, and recycles their references after use. Added <code>require.extensions</code> support for <strong>Node.js 0.3</strong>. Loading CoffeeScript in the browser now adds just a single <code>CoffeeScript</code> object to global scope. Fixes for implicit object and block comment edge cases.</p>
<div class="anchor" id="0.9.3"></div>
<h2 class="header">
  <a href="https://github.com/jashkenas/coffeescript/compare/0.9.2...0.9.3">0.9.3</a>
  <span class="timestamp"> &mdash; <time datetime="2010-09-16">September 16, 2010</time></span>
</h2><p>CoffeeScript <code>switch</code> statements now compile into JS <code>switch</code> statements — they previously compiled into <code>if/else</code> chains for JavaScript 1.3 compatibility. Soaking a function invocation is now supported. Users of the RubyMine editor should now be able to use <code>--watch</code> mode.</p>
<div class="anchor" id="0.9.2"></div>
<h2 class="header">
  <a href="https://github.com/jashkenas/coffeescript/compare/0.9.1...0.9.2">0.9.2</a>
  <span class="timestamp"> &mdash; <time datetime="2010-08-23">August 23, 2010</time></span>
</h2><p>Specifying the start and end of a range literal is now optional, eg. <code>array[3..]</code>. You can now say <code>a not instanceof b</code>. Fixed important bugs with nested significant and non-significant indentation (Issue #637). Added a <code>--require</code> flag that allows you to hook into the <code>coffee</code> command. Added a custom <code>jsl.conf</code> file for our preferred JavaScriptLint setup. Sped up Jison grammar compilation time by flattening rules for operations. Block comments can now be used with JavaScript-minifier-friendly syntax. Added JavaScript’s compound assignment bitwise operators. Bugfixes to implicit object literals with leading number and string keys, as the subject of implicit calls, and as part of compound assignment.</p>
<div class="anchor" id="0.9.1"></div>
<h2 class="header">
  <a href="https://github.com/jashkenas/coffeescript/compare/0.9.0...0.9.1">0.9.1</a>
  <span class="timestamp"> &mdash; <time datetime="2010-08-11">August 11, 2010</time></span>
</h2><p>Bugfix release for <strong>0.9.1</strong>. Greatly improves the handling of mixed implicit objects, implicit function calls, and implicit indentation. String and regex interpolation is now strictly <code>#{ … }</code> (Ruby style). The compiler now takes a <code>--require</code> flag, which specifies scripts to run before compilation.</p>
<div class="anchor" id="0.9.0"></div>
<h2 class="header">
  <a href="https://github.com/jashkenas/coffeescript/compare/0.7.2...0.9.0">0.9.0</a>
  <span class="timestamp"> &mdash; <time datetime="2010-08-04">August 4, 2010</time></span>
</h2><p>The CoffeeScript <strong>0.9</strong> series is considered to be a release candidate for <strong>1.0</strong>; let’s give her a shakedown cruise. <strong>0.9.0</strong> introduces a massive backwards-incompatible change: Assignment now uses <code>=</code>, and object literals use <code>:</code>, as in JavaScript. This allows us to have implicit object literals, and YAML-style object definitions. Half assignments are removed, in favor of <code>+=</code>, <code>or=</code>, and friends. Interpolation now uses a hash mark <code>#</code> instead of the dollar sign <code>$</code> — because dollar signs may be part of a valid JS identifier. Downwards range comprehensions are now safe again, and are optimized to straight for loops when created with integer endpoints. A fast, unguarded form of object comprehension was added: <code>for all key, value of object</code>. Mentioning the <code>super</code> keyword with no arguments now forwards all arguments passed to the function, as in Ruby. If you extend class <code>B</code> from parent class <code>A</code>, if <code>A</code> has an <code>extended</code> method defined, it will be called, passing in <code>B</code> — this enables static inheritance, among other things. Cleaner output for functions bound with the fat arrow. <code>@variables</code> can now be used in parameter lists, with the parameter being automatically set as a property on the object — useful in constructors and setter functions. Constructor functions can now take splats.</p>
<div class="anchor" id="0.7.2"></div>
<h2 class="header">
  <a href="https://github.com/jashkenas/coffeescript/compare/0.7.1...0.7.2">0.7.2</a>
  <span class="timestamp"> &mdash; <time datetime="2010-07-12">July 12, 2010</time></span>
</h2><p>Quick bugfix (right after 0.7.1) for a problem that prevented <code>coffee</code> command-line options from being parsed in some circumstances.</p>
<div class="anchor" id="0.7.1"></div>
<h2 class="header">
  <a href="https://github.com/jashkenas/coffeescript/compare/0.7.0...0.7.1">0.7.1</a>
  <span class="timestamp"> &mdash; <time datetime="2010-07-11">July 11, 2010</time></span>
</h2><p>Block-style comments are now passed through and printed as JavaScript block comments – making them useful for licenses and copyright headers. Better support for running coffee scripts standalone via hashbangs. Improved syntax errors for tokens that are not in the grammar.</p>
<div class="anchor" id="0.7.0"></div>
<h2 class="header">
  <a href="https://github.com/jashkenas/coffeescript/compare/0.6.2...0.7.0">0.7.0</a>
  <span class="timestamp"> &mdash; <time datetime="2010-06-28">June 28, 2010</time></span>
</h2><p>Official CoffeeScript variable style is now camelCase, as in JavaScript. Reserved words are now allowed as object keys, and will be quoted for you. Range comprehensions now generate cleaner code, but you have to specify <code>by -1</code> if you’d like to iterate downward. Reporting of syntax errors is greatly improved from the previous release. Running <code>coffee</code> with no arguments now launches the REPL, with Readline support. The <code>&lt;-</code> bind operator has been removed from CoffeeScript. The <code>loop</code> keyword was added, which is equivalent to a <code>while true</code> loop. Comprehensions that contain closures will now close over their variables, like the semantics of a <code>forEach</code>. You can now use bound function in class definitions (bound to the instance). For consistency, <code>a in b</code> is now an array presence check, and <code>a of b</code> is an object-key check. Comments are no longer passed through to the generated JavaScript.</p>
<div class="anchor" id="0.6.2"></div>
<h2 class="header">
  <a href="https://github.com/jashkenas/coffeescript/compare/0.6.1...0.6.2">0.6.2</a>
  <span class="timestamp"> &mdash; <time datetime="2010-05-15">May 15, 2010</time></span>
</h2><p>The <code>coffee</code> command will now preserve directory structure when compiling a directory full of scripts. Fixed two omissions that were preventing the CoffeeScript compiler from running live within Internet Explorer. There’s now a syntax for block comments, similar in spirit to CoffeeScript’s heredocs. ECMA Harmony DRY-style pattern matching is now supported, where the name of the property is the same as the name of the value: <code>{name, length}: func</code>. Pattern matching is now allowed within comprehension variables. <code>unless</code> is now allowed in block form. <code>until</code> loops were added, as the inverse of <code>while</code> loops. <code>switch</code> statements are now allowed without switch object clauses. Compatible with Node.js <strong>v0.1.95</strong>.</p>
<div class="anchor" id="0.6.1"></div>
<h2 class="header">
  <a href="https://github.com/jashkenas/coffeescript/compare/0.6.0...0.6.1">0.6.1</a>
  <span class="timestamp"> &mdash; <time datetime="2010-04-12">April 12, 2010</time></span>
</h2><p>Upgraded CoffeeScript for compatibility with the new Node.js <strong>v0.1.90</strong> series.</p>
<div class="anchor" id="0.6.0"></div>
<h2 class="header">
  <a href="https://github.com/jashkenas/coffeescript/compare/0.5.6...0.6.0">0.6.0</a>
  <span class="timestamp"> &mdash; <time datetime="2010-04-03">April 3, 2010</time></span>
</h2><p>Trailing commas are now allowed, a-la Python. Static properties may be assigned directly within class definitions, using <code>@property</code> notation.</p>
<div class="anchor" id="0.5.6"></div>
<h2 class="header">
  <a href="https://github.com/jashkenas/coffeescript/compare/0.5.5...0.5.6">0.5.6</a>
  <span class="timestamp"> &mdash; <time datetime="2010-03-23">March 23, 2010</time></span>
</h2><p>Interpolation can now be used within regular expressions and heredocs, as well as strings. Added the <code>&lt;-</code> bind operator. Allowing assignment to half-expressions instead of special <code>||=</code>-style operators. The arguments object is no longer automatically converted into an array. After requiring <code>coffee-script</code>, Node.js can now directly load <code>.coffee</code> files, thanks to <strong>registerExtension</strong>. Multiple splats can now be used in function calls, arrays, and pattern matching.</p>
<div class="anchor" id="0.5.5"></div>
<h2 class="header">
  <a href="https://github.com/jashkenas/coffeescript/compare/0.5.4...0.5.5">0.5.5</a>
  <span class="timestamp"> &mdash; <time datetime="2010-03-08">March 8, 2010</time></span>
</h2><p>String interpolation, contributed by <a href="http://github.com/StanAngeloff">Stan Angeloff</a>. Since <code>--run</code> has been the default since <strong>0.5.3</strong>, updating <code>--stdio</code> and <code>--eval</code> to run by default, pass <code>--compile</code> as well if you’d like to print the result.</p>
<div class="anchor" id="0.5.4"></div>
<h2 class="header">
  <a href="https://github.com/jashkenas/coffeescript/compare/0.5.3...0.5.4">0.5.4</a>
  <span class="timestamp"> &mdash; <time datetime="2010-03-03">March 3, 2010</time></span>
</h2><p>Bugfix that corrects the Node.js global constants <code>__filename</code> and <code>__dirname</code>. Tweaks for more flexible parsing of nested function literals and improperly-indented comments. Updates for the latest Node.js API.</p>
<div class="anchor" id="0.5.3"></div>
<h2 class="header">
  <a href="https://github.com/jashkenas/coffeescript/compare/0.5.2...0.5.3">0.5.3</a>
  <span class="timestamp"> &mdash; <time datetime="2010-02-27">February 27, 2010</time></span>
</h2><p>CoffeeScript now has a syntax for defining classes. Many of the core components (Nodes, Lexer, Rewriter, Scope, Optparse) are using them. Cakefiles can use <code>optparse.coffee</code> to define options for tasks. <code>--run</code> is now the default flag for the <code>coffee</code> command, use <code>--compile</code> to save JavaScripts. Bugfix for an ambiguity between RegExp literals and chained divisions.</p>
<div class="anchor" id="0.5.2"></div>
<h2 class="header">
  <a href="https://github.com/jashkenas/coffeescript/compare/0.5.1...0.5.2">0.5.2</a>
  <span class="timestamp"> &mdash; <time datetime="2010-02-25">February 25, 2010</time></span>
</h2><p>Added a compressed version of the compiler for inclusion in web pages as
<code>v1/browser-compiler/coffee-script.js</code>. It’ll automatically run any script tags with type <code>text/coffeescript</code> for you. Added a <code>--stdio</code> option to the <code>coffee</code> command, for piped-in compiles.</p>
<div class="anchor" id="0.5.1"></div>
<h2 class="header">
  <a href="https://github.com/jashkenas/coffeescript/compare/0.5.0...0.5.1">0.5.1</a>
  <span class="timestamp"> &mdash; <time datetime="2010-02-24">February 24, 2010</time></span>
</h2><p>Improvements to null soaking with the existential operator, including soaks on indexed properties. Added conditions to <code>while</code> loops, so you can use them as filters with <code>when</code>, in the same manner as comprehensions.</p>
<div class="anchor" id="0.5.0"></div>
<h2 class="header">
  <a href="https://github.com/jashkenas/coffeescript/compare/0.3.2...0.5.0">0.5.0</a>
  <span class="timestamp"> &mdash; <time datetime="2010-02-21">February 21, 2010</time></span>
</h2><p>CoffeeScript 0.5.0 is a major release, While there are no language changes, the Ruby compiler has been removed in favor of a self-hosting compiler written in pure CoffeeScript.</p>
<div class="anchor" id="0.3.2"></div>
<h2 class="header">
  <a href="https://github.com/jashkenas/coffeescript/compare/0.3.0...0.3.2">0.3.2</a>
  <span class="timestamp"> &mdash; <time datetime="2010-02-08">February 8, 2010</time></span>
</h2><p><code>@property</code> is now a shorthand for <code>this.property</code>.
Switched the default JavaScript engine from Narwhal to Node.js. Pass the <code>--narwhal</code> flag if you’d like to continue using it.</p>
<div class="anchor" id="0.3.0"></div>
<h2 class="header">
  <a href="https://github.com/jashkenas/coffeescript/compare/0.2.6...0.3.0">0.3.0</a>
  <span class="timestamp"> &mdash; <time datetime="2010-01-26">January 26, 2010</time></span>
</h2><p>CoffeeScript 0.3 includes major syntax changes:
The function symbol was changed to <code>-&gt;</code>, and the bound function symbol is now <code>=&gt;</code>.
Parameter lists in function definitions must now be wrapped in parentheses.
Added property soaking, with the <code>?.</code> operator.
Made parentheses optional, when invoking functions with arguments.
Removed the obsolete block literal syntax.</p>
<div class="anchor" id="0.2.6"></div>
<h2 class="header">
  <a href="https://github.com/jashkenas/coffeescript/compare/0.2.5...0.2.6">0.2.6</a>
  <span class="timestamp"> &mdash; <time datetime="2010-01-17">January 17, 2010</time></span>
</h2><p>Added Python-style chained comparisons, the conditional existence operator <code>?=</code>, and some examples from <em>Beautiful Code</em>. Bugfixes relating to statement-to-expression conversion, arguments-to-array conversion, and the TextMate syntax highlighter.</p>
<div class="anchor" id="0.2.5"></div>
<h2 class="header">
  <a href="https://github.com/jashkenas/coffeescript/compare/0.2.4...0.2.5">0.2.5</a>
  <span class="timestamp"> &mdash; <time datetime="2010-01-13">January 13, 2010</time></span>
</h2><p>The conditions in switch statements can now take multiple values at once — If any of them are true, the case will run. Added the long arrow <code>==&gt;</code>, which defines and immediately binds a function to <code>this</code>. While loops can now be used as expressions, in the same way that comprehensions can. Splats can be used within pattern matches to soak up the rest of an array.</p>
<div class="anchor" id="0.2.4"></div>
<h2 class="header">
  <a href="https://github.com/jashkenas/coffeescript/compare/0.2.3...0.2.4">0.2.4</a>
  <span class="timestamp"> &mdash; <time datetime="2010-01-12">January 12, 2010</time></span>
</h2><p>Added ECMAScript Harmony style destructuring assignment, for dealing with extracting values from nested arrays and objects. Added indentation-sensitive heredocs for nicely formatted strings or chunks of code.</p>
<div class="anchor" id="0.2.3"></div>
<h2 class="header">
  <a href="https://github.com/jashkenas/coffeescript/compare/0.2.2...0.2.3">0.2.3</a>
  <span class="timestamp"> &mdash; <time datetime="2010-01-11">January 11, 2010</time></span>
</h2><p>Axed the unsatisfactory <code>ino</code> keyword, replacing it with <code>of</code> for object comprehensions. They now look like: <code>for prop, value of object</code>.</p>
<div class="anchor" id="0.2.2"></div>
<h2 class="header">
  <a href="https://github.com/jashkenas/coffeescript/compare/0.2.1...0.2.2">0.2.2</a>
  <span class="timestamp"> &mdash; <time datetime="2010-01-10">January 10, 2010</time></span>
</h2><p>When performing a comprehension over an object, use <code>ino</code>, instead of <code>in</code>, which helps us generate smaller, more efficient code at compile time.
Added <code>::</code> as a shorthand for saying <code>.prototype.</code>
The “splat” symbol has been changed from a prefix asterisk <code>*</code>, to a postfix ellipsis <code>...</code>
Added JavaScript’s <code>in</code> operator, empty <code>return</code> statements, and empty <code>while</code> loops.
Constructor functions that start with capital letters now include a safety check to make sure that the new instance of the object is returned.
The <code>extends</code> keyword now functions identically to <code>goog.inherits</code> in Google’s Closure Library.</p>
<div class="anchor" id="0.2.1"></div>
<h2 class="header">
  <a href="https://github.com/jashkenas/coffeescript/compare/0.2.0...0.2.1">0.2.1</a>
  <span class="timestamp"> &mdash; <time datetime="2010-01-05">January 5, 2010</time></span>
</h2><p>Arguments objects are now converted into real arrays when referenced.</p>
<div class="anchor" id="0.2.0"></div>
<h2 class="header">
  <a href="https://github.com/jashkenas/coffeescript/compare/0.1.6...0.2.0">0.2.0</a>
  <span class="timestamp"> &mdash; <time datetime="2010-01-05">January 5, 2010</time></span>
</h2><p>Major release. Significant whitespace. Better statement-to-expression conversion. Splats. Splice literals. Object comprehensions. Blocks. The existential operator. Many thanks to all the folks who posted issues, with special thanks to <a href="http://github.com/liamoc">Liam O’Connor-Davis</a> for whitespace and expression help.</p>
<div class="anchor" id="0.1.6"></div>
<h2 class="header">
  <a href="https://github.com/jashkenas/coffeescript/compare/0.1.5...0.1.6">0.1.6</a>
  <span class="timestamp"> &mdash; <time datetime="2009-12-27">December 27, 2009</time></span>
</h2><p>Bugfix for running <code>coffee --interactive</code> and <code>--run</code> from outside of the CoffeeScript directory. Bugfix for nested function/if-statements.</p>
<div class="anchor" id="0.1.5"></div>
<h2 class="header">
  <a href="https://github.com/jashkenas/coffeescript/compare/0.1.4...0.1.5">0.1.5</a>
  <span class="timestamp"> &mdash; <time datetime="2009-12-26">December 26, 2009</time></span>
</h2><p>Array slice literals and array comprehensions can now both take Ruby-style ranges to specify the start and end. JavaScript variable declaration is now pushed up to the top of the scope, making all assignment statements into expressions. You can use <code>\</code> to escape newlines. The <code>coffee-script</code> command is now called <code>coffee</code>.</p>
<div class="anchor" id="0.1.4"></div>
<h2 class="header">
  <a href="https://github.com/jashkenas/coffeescript/compare/0.1.3...0.1.4">0.1.4</a>
  <span class="timestamp"> &mdash; <time datetime="2009-12-25">December 25, 2009</time></span>
</h2><p>The official CoffeeScript extension is now <code>.coffee</code> instead of <code>.cs</code>, which properly belongs to <a href="http://en.wikipedia.org/wiki/C_Sharp_(programming_language">C#</a>). Due to popular demand, you can now also use <code>=</code> to assign. Unlike JavaScript, <code>=</code> can also be used within object literals, interchangeably with <code>:</code>. Made a grammatical fix for chained function calls like <code>func(1)(2)(3)(4)</code>. Inheritance and super no longer use <code>__proto__</code>, so they should be IE-compatible now.</p>
<div class="anchor" id="0.1.3"></div>
<h2 class="header">
  <a href="https://github.com/jashkenas/coffeescript/compare/0.1.2...0.1.3">0.1.3</a>
  <span class="timestamp"> &mdash; <time datetime="2009-12-25">December 25, 2009</time></span>
</h2><p>The <code>coffee</code> command now includes <code>--interactive</code>, which launches an interactive CoffeeScript session, and <code>--run</code>, which directly compiles and executes a script. Both options depend on a working installation of Narwhal. The <code>aint</code> keyword has been replaced by <code>isnt</code>, which goes together a little smoother with <code>is</code>. Quoted strings are now allowed as identifiers within object literals: eg. <code>{&quot;5+5&quot;: 10}</code>. All assignment operators now use a colon: <code>+:</code>, <code>-:</code>, <code>*:</code>, etc.</p>
<div class="anchor" id="0.1.2"></div>
<h2 class="header">
  <a href="https://github.com/jashkenas/coffeescript/compare/0.1.1...0.1.2">0.1.2</a>
  <span class="timestamp"> &mdash; <time datetime="2009-12-24">December 24, 2009</time></span>
</h2><p>Fixed a bug with calling <code>super()</code> through more than one level of inheritance, with the re-addition of the <code>extends</code> keyword. Added experimental <a href="http://narwhaljs.org/">Narwhal</a> support (as a Tusk package), contributed by <a href="http://blog.tlrobinson.net/">Tom Robinson</a>, including <strong>bin/cs</strong> as a CoffeeScript REPL and interpreter. New <code>--no-wrap</code> option to suppress the safety function wrapper.</p>
<div class="anchor" id="0.1.1"></div>
<h2 class="header">
  <a href="https://github.com/jashkenas/coffeescript/compare/0.1.0...0.1.1">0.1.1</a>
  <span class="timestamp"> &mdash; <time datetime="2009-12-24">December 24, 2009</time></span>
</h2><p>Added <code>instanceof</code> and <code>typeof</code> as operators.</p>
<div class="anchor" id="0.1.0"></div>
<h2 class="header">
  0.1.0
  <span class="timestamp"> &mdash; <time datetime="2009-12-24">December 24, 2009</time></span>
</h2><p>Initial CoffeeScript release.</p>

</div>


<script type="text/coffeescript">
sourceFragment = "try:"

# Set up the compilation function, to run when you stop typing.
compileSource = ->
  source = $('#repl_source').val()
  results = $('#repl_results')
  window.compiledJS = ''
  try
    window.compiledJS = CoffeeScript.compile source, bare: on
    el = results[0]
    if el.innerText
      el.innerText = window.compiledJS
    else
      results.text(window.compiledJS)
    results.removeClass 'error'
    $('.minibutton.run').removeClass 'error'
  catch {location, message}
    if location?
      message = "Error on line #{location.first_line + 1}: #{message}"
    results.text(message).addClass 'error'
    $('.minibutton.run').addClass 'error'

  # Update permalink
  $('#repl_permalink').attr 'href', "##{sourceFragment}#{encodeURIComponent source}"

# Listen for keypresses and recompile.
$('#repl_source').keyup -> compileSource()

# Use tab key to insert tabs
$('#repl_source').keydown (e) ->
  if e.keyCode is 9
    e.preventDefault()
    textbox = e.target
    # Insert tab character at caret or in selection
    textbox.value = textbox.value[0...textbox.selectionStart] + "\t" + textbox.value[textbox.selectionEnd...]
    # Put caret in correct position
    textbox.selectionEnd = ++textbox.selectionStart

# Eval the compiled js.
evalJS = ->
  try
    eval window.compiledJS
  catch error then alert error

# Load the console with a string of CoffeeScript.
window.loadConsole = (coffee) ->
  $('#repl_source').val coffee
  compileSource()
  $('.navigation.try').addClass('active')
  false

# Helper to hide the menus.
closeMenus = ->
  $('.navigation.active').removeClass 'active'

$('.minibutton.run').click -> evalJS()

# Bind navigation buttons to open the menus.
$('.navigation').click (e) ->
  return if e.target.tagName.toLowerCase() is 'a'
  return false if $(e.target).closest('.repl_wrapper').length
  if $(this).hasClass('active')
    closeMenus()
  else
    closeMenus()
    $(this).addClass 'active'
  false

# Dismiss console if Escape pressed or click falls outside console
# Trigger Run button on Ctrl-Enter
$(document.body)
  .keydown (e) ->
    closeMenus() if e.which == 27
    evalJS() if e.which == 13 and (e.metaKey or e.ctrlKey) and $('.minibutton.run:visible').length
  .click (e) ->
    return false if $(e.target).hasClass('minibutton')
    closeMenus()

$('#open_webchat').click ->
  $(this).replaceWith $('<iframe src="http://webchat.freenode.net/?channels=coffeescript" width="625" height="400"></iframe>')

$("#repl_permalink").click (e) ->
    window.location = $(this).attr("href")
    false

# If source code is included in location.hash, display it.
hash = decodeURIComponent location.hash.replace(/^#/, '')
if hash.indexOf(sourceFragment) == 0
    src = hash.substr sourceFragment.length
    loadConsole src

compileSource()

</script>

<script src="https://ajax.googleapis.com/ajax/libs/jquery/1.12.4/jquery.min.js"></script>
<script src="v1/browser-compiler/coffee-script.js"></script>

</body>
</html><|MERGE_RESOLUTION|>--- conflicted
+++ resolved
@@ -604,11 +604,7 @@
     <p><strong>CoffeeScript is a little language that compiles into JavaScript.</strong> Underneath that awkward Java-esque patina, JavaScript has always had a gorgeous heart. CoffeeScript is an attempt to expose the good parts of JavaScript in a simple way.</p>
 <p>The golden rule of CoffeeScript is: <em>“It’s just JavaScript”</em>. The code compiles one-to-one into the equivalent JS, and there is no interpretation at runtime. You can use any existing JavaScript library seamlessly from CoffeeScript (and vice-versa). The compiled output is readable, pretty-printed, and tends to run as fast or faster than the equivalent handwritten JavaScript.</p>
 <p>The CoffeeScript compiler goes to great lengths to generate output JavaScript that runs in every JavaScript runtime, but there are exceptions. Use <a href="#generator-functions">generator functions</a>, <a href="#generator-iteration"><code>for…from</code></a>, or <a href="#tagged-template-literals">tagged template literals</a> only if you know that your <a href="http://kangax.github.io/compat-table/es6/">target runtimes can support them</a>. If you use <a href="#modules">modules</a>, you will need to <a href="#modules-note">use an additional tool to resolve them</a>.</p>
-<<<<<<< HEAD
-<p><strong>Latest Version:</strong> <a href="http://github.com/jashkenas/coffeescript/tarball/1.12.1">1.12.1</a></p>
-=======
 <p><strong>Latest Version:</strong> <a href="http://github.com/jashkenas/coffeescript/tarball/1.12.2">1.12.2</a></p>
->>>>>>> 31ff5e41
 <blockquote>
 <pre><code>npm install -g coffee-script</code></pre></blockquote>
 
@@ -2618,9 +2614,6 @@
 <button id="open_webchat">click to open #coffeescript</button>
 
   <span class="bookmark" id="changelog"></span>
-<<<<<<< HEAD
-    <h2>Change Log</h2><div class="anchor" id="1.12.1"></div>
-=======
     <h2>Change Log</h2><div class="anchor" id="1.12.2"></div>
 <h2 class="header">
   <a href="https://github.com/jashkenas/coffeescript/compare/1.12.1...1.12.2">1.12.2</a>
@@ -2632,7 +2625,6 @@
 <li>The <a href="v1/test.html">browser-based tests</a> now include all the tests as the Node-based version.</li>
 </ul>
 <div class="anchor" id="1.12.1"></div>
->>>>>>> 31ff5e41
 <h2 class="header">
   <a href="https://github.com/jashkenas/coffeescript/compare/1.12.0...1.12.1">1.12.1</a>
   <span class="timestamp"> &mdash; <time datetime="2016-12-07">December 7, 2016</time></span>
